/**
 * @license
 * Copyright 2017 Google Inc.
 *
 * Licensed under the Apache License, Version 2.0 (the "License");
 * you may not use this file except in compliance with the License.
 * You may obtain a copy of the License at
 *
 *   http://www.apache.org/licenses/LICENSE-2.0
 *
 * Unless required by applicable law or agreed to in writing, software
 * distributed under the License is distributed on an "AS IS" BASIS,
 * WITHOUT WARRANTIES OR CONDITIONS OF ANY KIND, either express or implied.
 * See the License for the specific language governing permissions and
 * limitations under the License.
 */

import { FirebaseApp, FirebaseNamespace } from '@firebase/app-types';
import { Observer, Unsubscribe } from '@firebase/util';

export interface User extends UserInfo {
  delete(): Promise<void>;
  emailVerified: boolean;
  getIdTokenResult(forceRefresh?: boolean): Promise<IdTokenResult>;
  getIdToken(forceRefresh?: boolean): Promise<string>;
  isAnonymous: boolean;
  linkAndRetrieveDataWithCredential(
    credential: AuthCredential
  ): Promise<UserCredential>;
  linkWithCredential(credential: AuthCredential): Promise<UserCredential>;
  linkWithPhoneNumber(
    phoneNumber: string,
    applicationVerifier: ApplicationVerifier
  ): Promise<ConfirmationResult>;
  linkWithPopup(provider: AuthProvider): Promise<UserCredential>;
  linkWithRedirect(provider: AuthProvider): Promise<void>;
  metadata: UserMetadata;
  multiFactor: MultiFactorUser;
  phoneNumber: string | null;
  providerData: (UserInfo | null)[];
  reauthenticateAndRetrieveDataWithCredential(
    credential: AuthCredential
  ): Promise<UserCredential>;
  reauthenticateWithCredential(
    credential: AuthCredential
  ): Promise<UserCredential>;
  reauthenticateWithPhoneNumber(
    phoneNumber: string,
    applicationVerifier: ApplicationVerifier
  ): Promise<ConfirmationResult>;
  reauthenticateWithPopup(provider: AuthProvider): Promise<UserCredential>;
  reauthenticateWithRedirect(provider: AuthProvider): Promise<void>;
  refreshToken: string;
  reload(): Promise<void>;
  sendEmailVerification(
    actionCodeSettings?: ActionCodeSettings | null
  ): Promise<void>;
  readonly tenantId: string | null;
  toJSON(): Object;
  unlink(providerId: string): Promise<User>;
  updateEmail(newEmail: string): Promise<void>;
  updatePassword(newPassword: string): Promise<void>;
  updatePhoneNumber(phoneCredential: AuthCredential): Promise<void>;
  updateProfile(profile: {
    displayName?: string | null;
    photoURL?: string | null;
  }): Promise<void>;
  verifyBeforeUpdateEmail(
    newEmail: string,
    actionCodeSettings?: ActionCodeSettings | null
  ): Promise<void>;
}

export interface UserInfo {
  displayName: string | null;
  email: string | null;
  phoneNumber: string | null;
  photoURL: string | null;
  providerId: string;
  uid: string;
}

export interface MultiFactorUser {
  enrolledFactors: MultiFactorInfo[];
  enroll(
    assertion: MultiFactorAssertion,
    displayName?: string | null
  ): Promise<void>;
  getSession(): Promise<MultiFactorSession>;
  unenroll(option: MultiFactorInfo | string): Promise<void>;
}

export class ActionCodeInfo {
  private constructor();
  data: {
    email?: string | null;
    fromEmail?: string | null;
    multiFactorInfo?: MultiFactorInfo | null;
    previousEmail?: string | null;
  };
  operation: string;
  static Operation: {
    PASSWORD_RESET: Operation;
    RECOVER_EMAIL: Operation;
    EMAIL_SIGNIN: Operation;
    REVERT_SECOND_FACTOR_ADDITION: Operation;
    VERIFY_AND_CHANGE_EMAIL: Operation;
    VERIFY_EMAIL: Operation;
  };
}

export class ActionCodeURL {
  private constructor();
  apiKey: string;
  code: string;
  continueUrl: string | null;
  languageCode: string | null;
  operation: Operation;
  static parseLink(link: string): ActionCodeURL | null;
  tenantId: string | null;
}

export type ActionCodeSettings = {
  android?: {
    installApp?: boolean;
    minimumVersion?: string;
    packageName: string;
  };
  handleCodeInApp?: boolean;
  iOS?: { bundleId: string };
  url: string;
  dynamicLinkDomain?: string;
};

export type AdditionalUserInfo = {
  isNewUser: boolean;
  profile: Object | null;
  providerId: string;
  username?: string | null;
};

export interface ApplicationVerifier {
  type: string;
  verify(): Promise<string>;
}

export abstract class AuthCredential {
  providerId: string;
  signInMethod: string;
  toJSON(): Object;
  static fromJSON(json: Object | string): AuthCredential | null;
}

export interface AuthProvider {
  providerId: string;
}

export interface ConfirmationResult {
  confirm(verificationCode: string): Promise<UserCredential>;
  verificationId: string;
}

export class EmailAuthProvider extends EmailAuthProvider_Instance {
  static PROVIDER_ID: string;
  static EMAIL_PASSWORD_SIGN_IN_METHOD: string;
  static EMAIL_LINK_SIGN_IN_METHOD: string;
  static credential(email: string, password: string): AuthCredential;
  static credentialWithLink(email: string, emailLink: string): AuthCredential;
}
export class EmailAuthProvider_Instance implements AuthProvider {
  providerId: string;
}

export interface Error {
  code: string;
  message: string;
}

export interface AuthError extends Error {
  credential?: AuthCredential;
  email?: string;
  phoneNumber?: string;
  tenantId?: string;
}

export interface MultiFactorError extends AuthError {
  resolver: MultiFactorResolver;
}

export class FacebookAuthProvider extends FacebookAuthProvider_Instance {
  static PROVIDER_ID: string;
  static FACEBOOK_SIGN_IN_METHOD: string;
  static credential(token: string): AuthCredential;
}
export class FacebookAuthProvider_Instance implements AuthProvider {
  addScope(scope: string): AuthProvider;
  providerId: string;
  setCustomParameters(customOAuthParameters: Object): AuthProvider;
}

export class GithubAuthProvider extends GithubAuthProvider_Instance {
  static PROVIDER_ID: string;
  static GITHUB_SIGN_IN_METHOD: string;
  static credential(token: string): AuthCredential;
}
export class GithubAuthProvider_Instance implements AuthProvider {
  addScope(scope: string): AuthProvider;
  providerId: string;
  setCustomParameters(customOAuthParameters: Object): AuthProvider;
}

export class GoogleAuthProvider extends GoogleAuthProvider_Instance {
  static PROVIDER_ID: string;
  static GOOGLE_SIGN_IN_METHOD: string;
  static credential(
    idToken?: string | null,
    accessToken?: string | null
  ): AuthCredential;
}
export class GoogleAuthProvider_Instance implements AuthProvider {
  addScope(scope: string): AuthProvider;
  providerId: string;
  setCustomParameters(customOAuthParameters: Object): AuthProvider;
}

export interface IdTokenResult {
  token: string;
  expirationTime: string;
  authTime: string;
  issuedAtTime: string;
  signInProvider: string | null;
  signInSecondFactor: string | null;
  claims: {
    [key: string]: any;
  };
}

export class OAuthProvider implements AuthProvider {
  constructor(providerId: string);
  providerId: string;
  addScope(scope: string): AuthProvider;
  credential(
    optionsOrIdToken: OAuthCredentialOptions | string | null,
    accessToken?: string
  ): OAuthCredential;
  setCustomParameters(customOAuthParameters: Object): AuthProvider;
}

export class SAMLAuthProvider implements AuthProvider {
  constructor(providerId: string);
  providerId: string;
}

export class PhoneAuthProvider extends PhoneAuthProvider_Instance {
  static PROVIDER_ID: string;
  static PHONE_SIGN_IN_METHOD: string;
  static credential(
    verificationId: string,
    verificationCode: string
  ): AuthCredential;
}
export class PhoneAuthProvider_Instance implements AuthProvider {
  constructor(auth?: FirebaseAuth | null);
  providerId: string;
  verifyPhoneNumber(
    phoneInfoOptions: PhoneInfoOptions | string,
    applicationVerifier: ApplicationVerifier
  ): Promise<string>;
}

export type PhoneInfoOptions =
  | PhoneSingleFactorInfoOptions
  | PhoneMultiFactorEnrollInfoOptions
  | PhoneMultiFactorSignInInfoOptions;

export interface PhoneSingleFactorInfoOptions {
  phoneNumber: string;
}

export interface PhoneMultiFactorEnrollInfoOptions {
  phoneNumber: string;
  session: MultiFactorSession;
}

export interface PhoneMultiFactorSignInInfoOptions {
  multiFactorHint?: MultiFactorInfo;
  multiFactorUid?: string;
  session: MultiFactorSession;
}

export class RecaptchaVerifier extends RecaptchaVerifier_Instance {}
export class RecaptchaVerifier_Instance implements ApplicationVerifier {
  constructor(
    container: any | string,
    parameters?: Object | null,
    app?: FirebaseApp | null
  );
  clear(): void;
  render(): Promise<number>;
  type: string;
  verify(): Promise<string>;
}

export class TwitterAuthProvider extends TwitterAuthProvider_Instance {
  static PROVIDER_ID: string;
  static TWITTER_SIGN_IN_METHOD: string;
  static credential(token: string, secret: string): AuthCredential;
}
export class TwitterAuthProvider_Instance implements AuthProvider {
  providerId: string;
  setCustomParameters(customOAuthParameters: Object): AuthProvider;
}

export type UserCredential = {
  additionalUserInfo?: AdditionalUserInfo | null;
  credential: AuthCredential | null;
  operationType?: string | null;
  user: User | null;
};

export interface UserMetadata {
  creationTime?: string;
  lastSignInTime?: string;
}

export type Persistence = string;

export type Operation = string;

export class OAuthCredential extends AuthCredential {
  private constructor();
  idToken?: string;
  accessToken?: string;
  secret?: string;
}

<<<<<<< HEAD
export class PhoneAuthCredential extends AuthCredential {
  private constructor();
=======
export interface OAuthCredentialOptions {
  idToken?: string;
  accessToken?: string;
  rawNonce?: string;
>>>>>>> eb614f0e
}

export interface AuthSettings {
  appVerificationDisabledForTesting: boolean;
}

export class MultiFactorSession {
  private constructor();
}

export abstract class MultiFactorAssertion {
  factorId: string;
}

export class MultiFactorResolver {
  private constructor();
  auth: FirebaseAuth;
  session: MultiFactorSession;
  hints: MultiFactorInfo[];
  resolveSignIn(assertion: MultiFactorAssertion): Promise<UserCredential>;
}

export interface MultiFactorInfo {
  uid: string;
  displayName?: string | null;
  enrollmentTime: string;
  factorId: string;
}

export interface PhoneMultiFactorInfo extends MultiFactorInfo {
  phoneNumber: string;
}

export class PhoneMultiFactorAssertion extends MultiFactorAssertion {
  private constructor();
}

export class PhoneMultiFactorGenerator {
  private constructor();
  static FACTOR_ID: string;
  static assertion(
    phoneAuthCredential: PhoneAuthCredential
  ): PhoneMultiFactorAssertion;
}

export class FirebaseAuth {
  private constructor();

  static Persistence: {
    LOCAL: Persistence;
    NONE: Persistence;
    SESSION: Persistence;
  };

  app: FirebaseApp;
  applyActionCode(code: string): Promise<void>;
  checkActionCode(code: string): Promise<ActionCodeInfo>;
  confirmPasswordReset(code: string, newPassword: string): Promise<void>;
  createUserWithEmailAndPassword(
    email: string,
    password: string
  ): Promise<UserCredential>;
  currentUser: User | null;
  fetchSignInMethodsForEmail(email: string): Promise<Array<string>>;
  isSignInWithEmailLink(emailLink: string): boolean;
  getRedirectResult(): Promise<UserCredential>;
  languageCode: string | null;
  settings: AuthSettings;
  onAuthStateChanged(
    nextOrObserver: Observer<any> | ((a: User | null) => any),
    error?: (a: Error) => any,
    completed?: Unsubscribe
  ): Unsubscribe;
  onIdTokenChanged(
    nextOrObserver: Observer<any> | ((a: User | null) => any),
    error?: (a: Error) => any,
    completed?: Unsubscribe
  ): Unsubscribe;
  sendSignInLinkToEmail(
    email: string,
    actionCodeSettings: ActionCodeSettings
  ): Promise<void>;
  sendPasswordResetEmail(
    email: string,
    actionCodeSettings?: ActionCodeSettings | null
  ): Promise<void>;
  setPersistence(persistence: Persistence): Promise<void>;
  signInAndRetrieveDataWithCredential(
    credential: AuthCredential
  ): Promise<UserCredential>;
  signInAnonymously(): Promise<UserCredential>;
  signInWithCredential(credential: AuthCredential): Promise<UserCredential>;
  signInWithCustomToken(token: string): Promise<UserCredential>;
  signInWithEmailAndPassword(
    email: string,
    password: string
  ): Promise<UserCredential>;
  signInWithEmailLink(
    email: string,
    emailLink?: string
  ): Promise<UserCredential>;
  signInWithPhoneNumber(
    phoneNumber: string,
    applicationVerifier: ApplicationVerifier
  ): Promise<ConfirmationResult>;
  signInWithPopup(provider: AuthProvider): Promise<UserCredential>;
  signInWithRedirect(provider: AuthProvider): Promise<void>;
  signOut(): Promise<void>;
  tenantId: string | null;
  updateCurrentUser(user: User | null): Promise<void>;
  useDeviceLanguage(): void;
  verifyPasswordResetCode(code: string): Promise<string>;
}

declare module '@firebase/app-types' {
  interface FirebaseNamespace {
    auth?: {
      (app?: FirebaseApp): FirebaseAuth;
      Auth: typeof FirebaseAuth;
      EmailAuthProvider: typeof EmailAuthProvider;
      EmailAuthProvider_Instance: typeof EmailAuthProvider_Instance;
      FacebookAuthProvider: typeof FacebookAuthProvider;
      FacebookAuthProvider_Instance: typeof FacebookAuthProvider_Instance;
      GithubAuthProvider: typeof GithubAuthProvider;
      GithubAuthProvider_Instance: typeof GithubAuthProvider_Instance;
      GoogleAuthProvider: typeof GoogleAuthProvider;
      GoogleAuthProvider_Instance: typeof GoogleAuthProvider_Instance;
      OAuthProvider: typeof OAuthProvider;
      SAMLAuthProvider: typeof SAMLAuthProvider;
      PhoneAuthProvider: typeof PhoneAuthProvider;
      PhoneAuthProvider_Instance: typeof PhoneAuthProvider_Instance;
      PhoneMultiFactorGenerator: typeof PhoneMultiFactorGenerator;
      RecaptchaVerifier: typeof RecaptchaVerifier;
      RecaptchaVerifier_Instance: typeof RecaptchaVerifier_Instance;
      TwitterAuthProvider: typeof TwitterAuthProvider;
      TwitterAuthProvider_Instance: typeof TwitterAuthProvider_Instance;
    };
  }
  interface FirebaseApp {
    auth?(): FirebaseAuth;
  }
}

declare module '@firebase/component' {
  interface NameServiceMapping {
    'auth': FirebaseAuth;
  }
}<|MERGE_RESOLUTION|>--- conflicted
+++ resolved
@@ -334,15 +334,14 @@
   secret?: string;
 }
 
-<<<<<<< HEAD
-export class PhoneAuthCredential extends AuthCredential {
-  private constructor();
-=======
 export interface OAuthCredentialOptions {
   idToken?: string;
   accessToken?: string;
   rawNonce?: string;
->>>>>>> eb614f0e
+}
+
+export class PhoneAuthCredential extends AuthCredential {
+  private constructor();
 }
 
 export interface AuthSettings {
