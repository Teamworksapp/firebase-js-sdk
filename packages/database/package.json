{
  "name": "@firebase/database",
  "version": "0.4.5",
  "description": "",
  "author": "Firebase <firebase-support@google.com> (https://firebase.google.com/)",
  "main": "dist/index.node.cjs.js",
  "browser": "dist/index.cjs.js",
  "module": "dist/index.esm.js",
  "esm2017": "dist/index.esm2017.js",
  "files": [
    "dist"
  ],
  "scripts": {
    "build": "rollup -c",
    "dev": "rollup -c -w",
    "test": "yarn test:emulator",
    "test:all": "run-p test:browser test:node",
    "test:browser": "karma start --single-run",
    "test:node": "TS_NODE_CACHE=NO TS_NODE_COMPILER_OPTIONS='{\"module\":\"commonjs\"}' nyc --reporter lcovonly -- mocha 'test/{,!(browser)/**/}*.test.ts' --file src/nodePatches.ts --opts ../../config/mocha.node.opts",
    "test:emulator": "ts-node --compiler-options='{\"module\":\"commonjs\"}' ../../scripts/emulator-testing/database-test-runner.ts",
    "prepare": "yarn build"
  },
  "license": "Apache-2.0",
  "peerDependencies": {
    "@firebase/app": "0.x",
    "@firebase/app-types": "0.x"
  },
  "dependencies": {
    "@firebase/database-types": "0.4.0",
<<<<<<< HEAD
    "@firebase/logger": "0.1.15",
    "@firebase/util": "0.2.18",
    "faye-websocket": "0.11.3",
=======
    "@firebase/logger": "0.1.16",
    "@firebase/util": "0.2.19",
    "faye-websocket": "0.11.1",
>>>>>>> 64a9a0d3
    "tslib": "1.9.3"
  },
  "devDependencies": {
    "@types/chai": "4.1.7",
    "@types/mocha": "5.2.6",
    "@types/node": "11.13.9",
    "@types/sinon": "7.0.11",
    "chai": "4.2.0",
    "karma": "4.1.0",
    "karma-chrome-launcher": "2.2.0",
    "karma-cli": "2.0.0",
    "karma-firefox-launcher": "1.1.0",
    "karma-mocha": "1.3.0",
    "karma-sauce-launcher": "1.2.0",
    "karma-sourcemap-loader": "0.3.7",
    "karma-spec-reporter": "0.0.32",
    "karma-webpack": "3.0.5",
    "mocha": "6.1.4",
    "npm-run-all": "4.1.5",
    "nyc": "14.1.0",
    "rollup": "1.11.0",
    "rollup-plugin-typescript2": "0.21.0",
    "sinon": "7.3.2",
    "source-map-loader": "0.2.4",
    "ts-loader": "5.4.5",
    "ts-node": "8.1.0",
    "typescript": "3.4.5",
    "webpack": "4.30.0"
  },
  "repository": {
    "directory": "packages/database",
    "type": "git",
    "url": "https://github.com/firebase/firebase-js-sdk.git"
  },
  "bugs": {
    "url": "https://github.com/firebase/firebase-js-sdk/issues"
  },
  "typings": "dist/index.d.ts",
  "nyc": {
    "extension": [
      ".ts"
    ],
    "reportDir": "./coverage/node"
  }
}<|MERGE_RESOLUTION|>--- conflicted
+++ resolved
@@ -27,15 +27,9 @@
   },
   "dependencies": {
     "@firebase/database-types": "0.4.0",
-<<<<<<< HEAD
-    "@firebase/logger": "0.1.15",
-    "@firebase/util": "0.2.18",
-    "faye-websocket": "0.11.3",
-=======
     "@firebase/logger": "0.1.16",
     "@firebase/util": "0.2.19",
-    "faye-websocket": "0.11.1",
->>>>>>> 64a9a0d3
+    "faye-websocket": "0.11.3",
     "tslib": "1.9.3"
   },
   "devDependencies": {
