--- conflicted
+++ resolved
@@ -1092,16 +1092,11 @@
   limit(limit: number): Query;
 
   /**
-<<<<<<< HEAD
-   * Creates and returns a new Query where only the last matching documents
-   * are returned as results.
-=======
    * Creates and returns a new Query that only returns the last matching
    * documents.
    *
    * Queries with `limitToLast` must have at least one `orderBy` clause on
    * one of the document fields, or an Exception will throw during execution.
->>>>>>> aa9390e7
    *
    * @param limit The maximum number of items to return.
    * @return The created Query.
