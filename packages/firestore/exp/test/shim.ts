--- conflicted
+++ resolved
@@ -104,239 +104,6 @@
   }
 }
 
-<<<<<<< HEAD
-export class WriteBatch
-  extends Compat<exp.WriteBatch>
-  implements legacy.WriteBatch {
-  set<T>(
-    documentRef: DocumentReference<T>,
-    data: T,
-    options?: legacy.SetOptions
-  ): WriteBatch {
-    if (options) {
-      validateSetOptions('WriteBatch.set', options);
-      this._delegate.set(documentRef._delegate, unwrap(data), options);
-    } else {
-      this._delegate.set(documentRef._delegate, unwrap(data));
-    }
-    return this;
-  }
-
-  update(
-    documentRef: DocumentReference<any>,
-    data: legacy.UpdateData
-  ): WriteBatch;
-  update(
-    documentRef: DocumentReference<any>,
-    field: string | FieldPath,
-    value: any,
-    ...moreFieldsAndValues: any[]
-  ): WriteBatch;
-  update(
-    documentRef: DocumentReference<any>,
-    dataOrField: any,
-    value?: any,
-    ...moreFieldsAndValues: any[]
-  ): WriteBatch {
-    if (arguments.length === 2) {
-      this._delegate.update(documentRef._delegate, unwrap(dataOrField));
-    } else {
-      this._delegate.update(
-        documentRef._delegate,
-        unwrap(dataOrField),
-        unwrap(value),
-        ...unwrap(moreFieldsAndValues)
-      );
-    }
-
-    return this;
-  }
-
-  delete(documentRef: DocumentReference<any>): WriteBatch {
-    this._delegate.delete(documentRef._delegate);
-    return this;
-  }
-
-  commit(): Promise<void> {
-    return this._delegate.commit();
-=======
-export class Query<T = legacy.DocumentData>
-  extends Compat<exp.Query<T>>
-  implements legacy.Query<T> {
-  constructor(readonly firestore: Firestore, delegate: exp.Query<T>) {
-    super(delegate);
-  }
-
-  where(
-    fieldPath: string | FieldPath,
-    opStr: legacy.WhereFilterOp,
-    value: any
-  ): Query<T> {
-    return new Query<T>(
-      this.firestore,
-      query(this._delegate, where(unwrap(fieldPath), opStr, unwrap(value)))
-    );
-  }
-
-  orderBy(
-    fieldPath: string | FieldPath,
-    directionStr?: legacy.OrderByDirection
-  ): Query<T> {
-    return new Query<T>(
-      this.firestore,
-      query(this._delegate, orderBy(unwrap(fieldPath), directionStr))
-    );
-  }
-
-  limit(n: number): Query<T> {
-    return new Query<T>(this.firestore, query(this._delegate, limit(n)));
-  }
-
-  limitToLast(n: number): Query<T> {
-    return new Query<T>(this.firestore, query(this._delegate, limitToLast(n)));
-  }
-
-  startAt(...args: any[]): Query<T> {
-    return new Query(
-      this.firestore,
-      query(this._delegate, startAt(...unwrap(args)))
-    );
-  }
-
-  startAfter(...args: any[]): Query<T> {
-    return new Query(
-      this.firestore,
-      query(this._delegate, startAfter(...unwrap(args)))
-    );
-  }
-
-  endBefore(...args: any[]): Query<T> {
-    return new Query(
-      this.firestore,
-      query(this._delegate, endBefore(...unwrap(args)))
-    );
-  }
-
-  endAt(...args: any[]): Query<T> {
-    return new Query(
-      this.firestore,
-      query(this._delegate, endAt(...unwrap(args)))
-    );
-  }
-
-  isEqual(other: legacy.Query<T>): boolean {
-    return queryEqual(this._delegate, (other as Query<T>)._delegate);
-  }
-
-  get(options?: legacy.GetOptions): Promise<QuerySnapshot<T>> {
-    let query: Promise<exp.QuerySnapshot<T>>;
-    if (options?.source === 'cache') {
-      query = getDocsFromCache(this._delegate);
-    } else if (options?.source === 'server') {
-      query = getDocsFromServer(this._delegate);
-    } else {
-      query = getDocs(this._delegate);
-    }
-    return query.then(result => new QuerySnapshot(this.firestore, result));
-  }
-
-  onSnapshot(observer: {
-    next?: (snapshot: QuerySnapshot<T>) => void;
-    error?: (error: legacy.FirestoreError) => void;
-    complete?: () => void;
-  }): () => void;
-  onSnapshot(
-    options: legacy.SnapshotListenOptions,
-    observer: {
-      next?: (snapshot: QuerySnapshot<T>) => void;
-      error?: (error: legacy.FirestoreError) => void;
-      complete?: () => void;
-    }
-  ): () => void;
-  onSnapshot(
-    onNext: (snapshot: QuerySnapshot<T>) => void,
-    onError?: (error: legacy.FirestoreError) => void,
-    onCompletion?: () => void
-  ): () => void;
-  onSnapshot(
-    options: legacy.SnapshotListenOptions,
-    onNext: (snapshot: QuerySnapshot<T>) => void,
-    onError?: (error: legacy.FirestoreError) => void,
-    onCompletion?: () => void
-  ): () => void;
-  onSnapshot(...args: any): () => void {
-    const options = extractSnapshotOptions(args);
-    const observer = wrapObserver<QuerySnapshot<T>, exp.QuerySnapshot<T>>(
-      args,
-      snap => new QuerySnapshot(this.firestore, snap)
-    );
-    return onSnapshot(this._delegate, options, observer);
-  }
-
-  withConverter<U>(converter: legacy.FirestoreDataConverter<U>): Query<U> {
-    return new Query<U>(
-      this.firestore,
-      this._delegate.withConverter(
-        converter as UntypedFirestoreDataConverter<U>
-      )
-    );
-  }
-}
-
-export class CollectionReference<T = legacy.DocumentData>
-  extends Query<T>
-  implements legacy.CollectionReference<T> {
-  constructor(
-    readonly firestore: Firestore,
-    readonly _delegate: exp.CollectionReference<T>
-  ) {
-    super(firestore, _delegate);
-  }
-
-  readonly id = this._delegate.id;
-  readonly path = this._delegate.path;
-
-  get parent(): DocumentReference<legacy.DocumentData> | null {
-    const docRef = this._delegate.parent;
-    return docRef
-      ? new DocumentReference<legacy.DocumentData>(this.firestore, docRef)
-      : null;
-  }
-
-  doc(documentPath?: string): DocumentReference<T> {
-    if (documentPath !== undefined) {
-      return new DocumentReference(
-        this.firestore,
-        doc(this._delegate, documentPath)
-      );
-    } else {
-      return new DocumentReference(this.firestore, doc(this._delegate));
-    }
-  }
-
-  add(data: T): Promise<DocumentReference<T>> {
-    return addDoc(this._delegate, unwrap(data)).then(
-      docRef => new DocumentReference(this.firestore, docRef)
-    );
-  }
-
-  isEqual(other: CollectionReference<T>): boolean {
-    return refEqual(this._delegate, other._delegate);
-  }
-
-  withConverter<U>(
-    converter: legacy.FirestoreDataConverter<U>
-  ): CollectionReference<U> {
-    return new CollectionReference<U>(
-      this.firestore,
-      this._delegate.withConverter(
-        converter as UntypedFirestoreDataConverter<U>
-      )
-    );
->>>>>>> 6c6c49ad
-  }
-}
-
 export class FieldPath
   extends Compat<FieldPathExp>
   implements legacy.FieldPath {
