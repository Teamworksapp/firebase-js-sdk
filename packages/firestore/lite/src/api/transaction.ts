/**
 * @license
 * Copyright 2020 Google LLC
 *
 * Licensed under the Apache License, Version 2.0 (the "License");
 * you may not use this file except in compliance with the License.
 * You may obtain a copy of the License at
 *
 *   http://www.apache.org/licenses/LICENSE-2.0
 *
 * Unless required by applicable law or agreed to in writing, software
 * distributed under the License is distributed on an "AS IS" BASIS,
 * WITHOUT WARRANTIES OR CONDITIONS OF ANY KIND, either express or implied.
 * See the License for the specific language governing permissions and
 * limitations under the License.
 */

import {
  parseSetData,
  parseUpdateData,
  parseUpdateVarargs,
  UserDataReader
} from '../../../src/api/user_data_reader';
import { Transaction as InternalTransaction } from '../../../src/core/transaction';
import {
  Document,
  MaybeDocument,
  NoDocument
} from '../../../src/model/document';
import { fail } from '../../../src/util/assert';
import { applyFirestoreDataConverter } from '../../../src/api/database';
import { DocumentSnapshot } from './snapshot';
import { FirebaseFirestore } from './database';
import { TransactionRunner } from '../../../src/core/transaction_runner';
import { AsyncQueue } from '../../../src/util/async_queue';
import { Deferred } from '../../../src/util/promise';
import { validateReference } from './write_batch';
import {
  DocumentReference,
  LiteUserDataWriter,
  newUserDataReader,
  SetOptions,
  UpdateData
} from './reference';
import { FieldPath } from './field_path';
import { getDatastore } from './components';
<<<<<<< HEAD
import { cast } from '../../../src/util/input_validation';
=======
import { Compat } from '../../../src/compat/compat';
>>>>>>> 6a154eb1

// TODO(mrschmidt) Consider using `BaseTransaction` as the base class in the
// legacy SDK.

/**
 * A reference to a transaction.
 *
 * The `Transaction` object passed to a transaction's `updateFunction` provides
 * the methods to read and write data within the transaction context. See
 * {@link runTransaction()}.
 */
export class Transaction {
  // This is the tree-shakeable version of the Transaction class used in the
  // legacy SDK. The class is a close copy but takes different input and output
  // types. The firestore-exp SDK further extends this class to return its API
  // type.

  private readonly _dataReader: UserDataReader;

  constructor(
    protected readonly _firestore: FirebaseFirestore,
    private readonly _transaction: InternalTransaction
  ) {
    this._dataReader = newUserDataReader(_firestore);
  }

  /**
   * Reads the document referenced by the provided {@link DocumentReference}.
   *
   * @param documentRef A reference to the document to be read.
   * @return A `DocumentSnapshot` with the read data.
   */
  get<T>(documentRef: DocumentReference<T>): Promise<DocumentSnapshot<T>> {
    const ref = validateReference(documentRef, this._firestore);
    const userDataWriter = new LiteUserDataWriter(this._firestore);
    return this._transaction
      .lookup([ref._key])
      .then((docs: MaybeDocument[]) => {
        if (!docs || docs.length !== 1) {
          return fail('Mismatch in docs returned from document lookup.');
        }
        const doc = docs[0];
        if (doc instanceof NoDocument) {
          return new DocumentSnapshot(
            this._firestore,
            userDataWriter,
            ref._key,
            null,
            ref._converter
          );
        } else if (doc instanceof Document) {
          return new DocumentSnapshot(
            this._firestore,
            userDataWriter,
            doc.key,
            doc,
            ref._converter
          );
        } else {
          throw fail(
            `BatchGetDocumentsRequest returned unexpected document type: ${doc.constructor.name}`
          );
        }
      });
  }

  /**
   * Writes to the document referred to by the provided {@link
   * DocumentReference}. If the document does not exist yet, it will be created.
   *
   * @param documentRef A reference to the document to be set.
   * @param data An object of the fields and values for the document.\
   * @return This `Transaction` instance. Used for chaining method calls.
   */
  set<T>(documentRef: DocumentReference<T>, data: T): this;
  /**
   * Writes to the document referred to by the provided {@link
   * DocumentReference}. If the document does not exist yet, it will be created.
   * If you provide `merge` or `mergeFields`, the provided data can be merged
   * into an existing document.
   *
   * @param documentRef A reference to the document to be set.
   * @param data An object of the fields and values for the document.
   * @param options An object to configure the set behavior.
   * @return This `Transaction` instance. Used for chaining method calls.
   */
  set<T>(
    documentRef: DocumentReference<T>,
    data: Partial<T>,
    options: SetOptions
  ): this;
  set<T>(
    documentRef: DocumentReference<T>,
    value: T,
    options?: SetOptions
  ): this {
    const ref = validateReference(documentRef, this._firestore);
    const convertedValue = applyFirestoreDataConverter(
      ref._converter,
      value,
      options
    );
    const parsed = parseSetData(
      this._dataReader,
      'Transaction.set',
      ref._key,
      convertedValue,
      ref._converter !== null,
      options
    );
    this._transaction.set(ref._key, parsed);
    return this;
  }

  /**
   * Updates fields in the document referred to by the provided {@link
   * DocumentReference}. The update will fail if applied to a document that does
   * not exist.
   *
   * @param documentRef A reference to the document to be updated.
   * @param data An object containing the fields and values with which to
   * update the document. Fields can contain dots to reference nested fields
   * within the document.
   * @return This `Transaction` instance. Used for chaining method calls.
   */
  update(documentRef: DocumentReference<unknown>, data: UpdateData): this;
  /**
   * Updates fields in the document referred to by the provided {@link
   * DocumentReference}. The update will fail if applied to a document that does
   * not exist.
   *
   * Nested fields can be updated by providing dot-separated field path
   * strings or by providing `FieldPath` objects.
   *
   * @param documentRef A reference to the document to be updated.
   * @param field The first field to update.
   * @param value The first value.
   * @param moreFieldsAndValues Additional key/value pairs.
   * @return This `Transaction` instance. Used for chaining method calls.
   */
  update(
    documentRef: DocumentReference<unknown>,
    field: string | FieldPath,
    value: unknown,
    ...moreFieldsAndValues: unknown[]
  ): this;
  update(
    documentRef: DocumentReference<unknown>,
    fieldOrUpdateData: string | FieldPath | UpdateData,
    value?: unknown,
    ...moreFieldsAndValues: unknown[]
  ): this {
    const ref = validateReference(documentRef, this._firestore);

    // For Compat types, we have to "extract" the underlying types before
    // performing validation.
    if (fieldOrUpdateData instanceof Compat) {
      fieldOrUpdateData = fieldOrUpdateData._delegate;
    }

    let parsed;
    if (
      typeof fieldOrUpdateData === 'string' ||
      fieldOrUpdateData instanceof FieldPath
    ) {
      parsed = parseUpdateVarargs(
        this._dataReader,
        'Transaction.update',
        ref._key,
        fieldOrUpdateData,
        value,
        moreFieldsAndValues
      );
    } else {
      parsed = parseUpdateData(
        this._dataReader,
        'Transaction.update',
        ref._key,
        fieldOrUpdateData
      );
    }

    this._transaction.update(ref._key, parsed);
    return this;
  }

  /**
   * Deletes the document referred to by the provided {@link DocumentReference}.
   *
   * @param documentRef A reference to the document to be deleted.
   * @return This `Transaction` instance. Used for chaining method calls.
   */
  delete(documentRef: DocumentReference<unknown>): this {
    const ref = validateReference(documentRef, this._firestore);
    this._transaction.delete(ref._key);
    return this;
  }
}

/**
 * Executes the given `updateFunction` and then attempts to commit the changes
 * applied within the transaction. If any document read within the transaction
 * has changed, Cloud Firestore retries the `updateFunction`. If it fails to
 * commit after 5 attempts, the transaction fails.
 *
 * The maximum number of writes allowed in a single transaction is 500.
 *
 * @param firestore A reference to the Firestore database to run this
 * transaction against.
 * @param updateFunction The function to execute within the transaction context.
 * @return  If the transaction completed successfully or was explicitly aborted
 * (the `updateFunction` returned a failed promise), the promise returned by the
 * `updateFunction `is returned here. Otherwise, if the transaction failed, a
 * rejected promise with the corresponding failure error is returned.
 */
export function runTransaction<T>(
  firestore: FirebaseFirestore,
  updateFunction: (transaction: Transaction) => Promise<T>
): Promise<T> {
  firestore = cast(firestore, FirebaseFirestore);
  const datastore = getDatastore(firestore);
  const deferred = new Deferred<T>();
  new TransactionRunner<T>(
    new AsyncQueue(),
    datastore,
    internalTransaction =>
      updateFunction(new Transaction(firestore, internalTransaction)),
    deferred
  ).run();
  return deferred.promise;
}<|MERGE_RESOLUTION|>--- conflicted
+++ resolved
@@ -44,11 +44,8 @@
 } from './reference';
 import { FieldPath } from './field_path';
 import { getDatastore } from './components';
-<<<<<<< HEAD
 import { cast } from '../../../src/util/input_validation';
-=======
 import { Compat } from '../../../src/compat/compat';
->>>>>>> 6a154eb1
 
 // TODO(mrschmidt) Consider using `BaseTransaction` as the base class in the
 // legacy SDK.
