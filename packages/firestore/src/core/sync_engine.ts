/**
 * @license
 * Copyright 2017 Google LLC
 *
 * Licensed under the Apache License, Version 2.0 (the "License");
 * you may not use this file except in compliance with the License.
 * You may obtain a copy of the License at
 *
 *   http://www.apache.org/licenses/LICENSE-2.0
 *
 * Unless required by applicable law or agreed to in writing, software
 * distributed under the License is distributed on an "AS IS" BASIS,
 * WITHOUT WARRANTIES OR CONDITIONS OF ANY KIND, either express or implied.
 * See the License for the specific language governing permissions and
 * limitations under the License.
 */

import { User } from '../auth/user';
import {
  hasNewerBundle,
  ignoreIfPrimaryLeaseLoss,
  LocalStore,
  MultiTabLocalStore,
  saveBundle
} from '../local/local_store';
import { LocalViewChanges } from '../local/local_view_changes';
import { ReferenceSet } from '../local/reference_set';
import { TargetData, TargetPurpose } from '../local/target_data';
import {
  documentKeySet,
  DocumentKeySet,
  MaybeDocumentMap
} from '../model/collections';
import { MaybeDocument, NoDocument } from '../model/document';
import { DocumentKey } from '../model/document_key';
import { Mutation } from '../model/mutation';
import { BATCHID_UNKNOWN, MutationBatchResult } from '../model/mutation_batch';
import { RemoteEvent, TargetChange } from '../remote/remote_event';
import { RemoteStore } from '../remote/remote_store';
import { RemoteSyncer } from '../remote/remote_syncer';
import { debugAssert, debugCast, fail, hardAssert } from '../util/assert';
import { Code, FirestoreError } from '../util/error';
import { logDebug } from '../util/log';
import { primitiveComparator } from '../util/misc';
import { ObjectMap } from '../util/obj_map';
import { Deferred } from '../util/promise';
import { SortedMap } from '../util/sorted_map';

import { ClientId, SharedClientState } from '../local/shared_client_state';
import {
  QueryTargetState,
  SharedClientStateSyncer
} from '../local/shared_client_state_syncer';
import { SortedSet } from '../util/sorted_set';
import { ListenSequence } from './listen_sequence';
import {
  canonifyQuery,
  LimitType,
  Query,
  queryEquals,
  stringifyQuery
} from './query';
import { SnapshotVersion } from './snapshot_version';
import { Target } from './target';
import { TargetIdGenerator } from './target_id_generator';
import { Transaction } from './transaction';
import {
  BatchId,
  MutationBatchState,
  OnlineState,
  OnlineStateSource,
  TargetId
} from './types';
import {
  AddedLimboDocument,
  LimboDocumentChange,
  RemovedLimboDocument,
  View,
  ViewChange,
  ViewDocumentChanges
} from './view';
import { ViewSnapshot } from './view_snapshot';
import { AsyncQueue, wrapInUserErrorIfRecoverable } from '../util/async_queue';
import { TransactionRunner } from './transaction_runner';
import { BundleReader } from '../util/bundle_reader';
<<<<<<< HEAD
import { BundleLoader, initialProgress, LoadBundleTaskImpl } from './bundle';
=======
import {
  BundleLoader,
  bundleInitialProgress,
  bundleSuccessProgress
} from './bundle';
import { Datastore } from '../remote/datastore';
import { LoadBundleTask } from '../api/bundle';
>>>>>>> 2bfa1853

const LOG_TAG = 'SyncEngine';

/**
 * QueryView contains all of the data that SyncEngine needs to keep track of for
 * a particular query.
 */
class QueryView {
  constructor(
    /**
     * The query itself.
     */
    public query: Query,
    /**
     * The target number created by the client that is used in the watch
     * stream to identify this query.
     */
    public targetId: TargetId,
    /**
     * The view is responsible for computing the final merged truth of what
     * docs are in the query. It gets notified of local and remote changes,
     * and applies the query filters and limits to determine the most correct
     * possible results.
     */
    public view: View
  ) {}
}

/** Tracks a limbo resolution. */
class LimboResolution {
  constructor(public key: DocumentKey) {}

  /**
   * Set to true once we've received a document. This is used in
   * getRemoteKeysForTarget() and ultimately used by WatchChangeAggregator to
   * decide whether it needs to manufacture a delete event for the target once
   * the target is CURRENT.
   */
  receivedDocument: boolean = false;
}

/**
 * Interface implemented by EventManager to handle notifications from
 * SyncEngine.
 */
export interface SyncEngineListener {
  /** Handles new view snapshots. */
  onWatchChange(snapshots: ViewSnapshot[]): void;

  /** Handles the failure of a query. */
  onWatchError(query: Query, error: Error): void;

  /** Handles a change in online state. */
  onOnlineStateChange(onlineState: OnlineState): void;
}

/**
 * SyncEngine is the central controller in the client SDK architecture. It is
 * the glue code between the EventManager, LocalStore, and RemoteStore. Some of
 * SyncEngine's responsibilities include:
 * 1. Coordinating client requests and remote events between the EventManager
 *    and the local and remote data stores.
 * 2. Managing a View object for each query, providing the unified view between
 *    the local and remote data stores.
 * 3. Notifying the RemoteStore when the LocalStore has new mutations in its
 *    queue that need sending to the backend.
 *
 * The SyncEngine’s methods should only ever be called by methods running in the
 * global async queue.
 */
export interface SyncEngine extends RemoteSyncer {
  isPrimaryClient: boolean;

  /** Subscribes to SyncEngine notifications. Has to be called exactly once. */
  subscribe(syncEngineListener: SyncEngineListener): void;

  /**
   * Initiates the new listen, resolves promise when listen enqueued to the
   * server. All the subsequent view snapshots or errors are sent to the
   * subscribed handlers. Returns the initial snapshot.
   */
  listen(query: Query): Promise<ViewSnapshot>;

  /** Stops listening to the query. */
  unlisten(query: Query): Promise<void>;

  /**
   * Initiates the write of local mutation batch which involves adding the
   * writes to the mutation queue, notifying the remote store about new
   * mutations and raising events for any changes this write caused.
   *
   * The promise returned by this call is resolved when the above steps
   * have completed, *not* when the write was acked by the backend. The
   * userCallback is resolved once the write was acked/rejected by the
   * backend (or failed locally for any other reason).
   */
  write(batch: Mutation[], userCallback: Deferred<void>): Promise<void>;

  /**
   * Takes an updateFunction in which a set of reads and writes can be performed
   * atomically. In the updateFunction, the client can read and write values
   * using the supplied transaction object. After the updateFunction, all
   * changes will be committed. If a retryable error occurs (ex: some other
   * client has changed any of the data referenced), then the updateFunction
   * will be called again after a backoff. If the updateFunction still fails
   * after all retries, then the transaction will be rejected.
   *
   * The transaction object passed to the updateFunction contains methods for
   * accessing documents and collections. Unlike other datastore access, data
   * accessed with the transaction will not reflect local changes that have not
   * been committed. For this reason, it is required that all reads are
   * performed before any writes. Transactions must be performed while online.
   *
   * The Deferred input is resolved when the transaction is fully committed.
   */
  runTransaction<T>(
    asyncQueue: AsyncQueue,
    updateFunction: (transaction: Transaction) => Promise<T>,
    deferred: Deferred<T>
  ): void;

  /**
   * Applies an OnlineState change to the sync engine and notifies any views of
   * the change.
   */
  applyOnlineStateChange(
    onlineState: OnlineState,
    source: OnlineStateSource
  ): void;

  /**
   * Registers a user callback that resolves when all pending mutations at the moment of calling
   * are acknowledged .
   */
  registerPendingWritesCallback(callback: Deferred<void>): Promise<void>;

  // Visible for testing
  activeLimboDocumentResolutions(): SortedMap<DocumentKey, TargetId>;

  // Visible for testing
  enqueuedLimboDocumentResolutions(): DocumentKey[];

  handleCredentialChange(user: User): Promise<void>;

  enableNetwork(): Promise<void>;

  disableNetwork(): Promise<void>;

  getRemoteKeysForTarget(targetId: TargetId): DocumentKeySet;
}

/**
 * An implementation of `SyncEngine` coordinating with other parts of SDK.
 *
 * Note: some field defined in this class might have public access level, but
 * the class is not exported so they are only accessible from this module.
 * This is useful to implement optional features (like bundles) in free
 * functions, such that they are tree-shakeable.
 */
class SyncEngineImpl implements SyncEngine {
  protected syncEngineListener: SyncEngineListener | null = null;

  protected queryViewsByQuery = new ObjectMap<Query, QueryView>(
    q => canonifyQuery(q),
    queryEquals
  );
  protected queriesByTarget = new Map<TargetId, Query[]>();
  /**
   * The keys of documents that are in limbo for which we haven't yet started a
   * limbo resolution query.
   */
  private enqueuedLimboResolutions: DocumentKey[] = [];
  /**
   * Keeps track of the target ID for each document that is in limbo with an
   * active target.
   */
  protected activeLimboTargetsByKey = new SortedMap<DocumentKey, TargetId>(
    DocumentKey.comparator
  );
  /**
   * Keeps track of the information about an active limbo resolution for each
   * active target ID that was started for the purpose of limbo resolution.
   */
  protected activeLimboResolutionsByTarget = new Map<
    TargetId,
    LimboResolution
  >();
  protected limboDocumentRefs = new ReferenceSet();
  /** Stores user completion handlers, indexed by User and BatchId. */
  private mutationUserCallbacks = {} as {
    [uidKey: string]: SortedMap<BatchId, Deferred<void>>;
  };
  /** Stores user callbacks waiting for all pending writes to be acknowledged. */
  private pendingWritesCallbacks = new Map<BatchId, Array<Deferred<void>>>();
  private limboTargetIdGenerator = TargetIdGenerator.forSyncEngine();

  private onlineState = OnlineState.Unknown;

  constructor(
    public localStore: LocalStore,
    protected remoteStore: RemoteStore,
    protected datastore: Datastore,
    // PORTING NOTE: Manages state synchronization in multi-tab environments.
    protected sharedClientState: SharedClientState,
    private currentUser: User,
    private maxConcurrentLimboResolutions: number
  ) {}

  get isPrimaryClient(): boolean {
    return true;
  }

  subscribe(syncEngineListener: SyncEngineListener): void {
    debugAssert(
      syncEngineListener !== null,
      'SyncEngine listener cannot be null'
    );
    debugAssert(
      this.syncEngineListener === null,
      'SyncEngine already has a subscriber.'
    );

    this.syncEngineListener = syncEngineListener;
  }

  async listen(query: Query): Promise<ViewSnapshot> {
    this.assertSubscribed('listen()');

    let targetId;
    let viewSnapshot;

    const queryView = this.queryViewsByQuery.get(query);
    if (queryView) {
      // PORTING NOTE: With Multi-Tab Web, it is possible that a query view
      // already exists when EventManager calls us for the first time. This
      // happens when the primary tab is already listening to this query on
      // behalf of another tab and the user of the primary also starts listening
      // to the query. EventManager will not have an assigned target ID in this
      // case and calls `listen` to obtain this ID.
      targetId = queryView.targetId;
      this.sharedClientState.addLocalQueryTarget(targetId);
      viewSnapshot = queryView.view.computeInitialSnapshot();
    } else {
      const targetData = await this.localStore.allocateTarget(query.toTarget());

      const status = this.sharedClientState.addLocalQueryTarget(
        targetData.targetId
      );
      targetId = targetData.targetId;
      viewSnapshot = await this.initializeViewAndComputeSnapshot(
        query,
        targetId,
        status === 'current'
      );
      if (this.isPrimaryClient) {
        this.remoteStore.listen(targetData);
      }
    }

    return viewSnapshot;
  }

  /**
   * Registers a view for a previously unknown query and computes its initial
   * snapshot.
   */
  protected async initializeViewAndComputeSnapshot(
    query: Query,
    targetId: TargetId,
    current: boolean
  ): Promise<ViewSnapshot> {
    const queryResult = await this.localStore.executeQuery(
      query,
      /* usePreviousResults= */ true
    );
    const view = new View(query, queryResult.remoteKeys);
    const viewDocChanges = view.computeDocChanges(queryResult.documents);
    const synthesizedTargetChange = TargetChange.createSynthesizedTargetChangeForCurrentChange(
      targetId,
      current && this.onlineState !== OnlineState.Offline
    );
    const viewChange = view.applyChanges(
      viewDocChanges,
      /* updateLimboDocuments= */ this.isPrimaryClient,
      synthesizedTargetChange
    );
    this.updateTrackedLimbos(targetId, viewChange.limboChanges);

    debugAssert(
      !!viewChange.snapshot,
      'applyChanges for new view should always return a snapshot'
    );

    const data = new QueryView(query, targetId, view);
    this.queryViewsByQuery.set(query, data);
    if (this.queriesByTarget.has(targetId)) {
      this.queriesByTarget.get(targetId)!.push(query);
    } else {
      this.queriesByTarget.set(targetId, [query]);
    }
    return viewChange.snapshot!;
  }

  async unlisten(query: Query): Promise<void> {
    this.assertSubscribed('unlisten()');

    const queryView = this.queryViewsByQuery.get(query)!;
    debugAssert(
      !!queryView,
      'Trying to unlisten on query not found:' + stringifyQuery(query)
    );

    // Only clean up the query view and target if this is the only query mapped
    // to the target.
    const queries = this.queriesByTarget.get(queryView.targetId)!;
    if (queries.length > 1) {
      this.queriesByTarget.set(
        queryView.targetId,
        queries.filter(q => !queryEquals(q, query))
      );
      this.queryViewsByQuery.delete(query);
      return;
    }

    // No other queries are mapped to the target, clean up the query and the target.
    if (this.isPrimaryClient) {
      // We need to remove the local query target first to allow us to verify
      // whether any other client is still interested in this target.
      this.sharedClientState.removeLocalQueryTarget(queryView.targetId);
      const targetRemainsActive = this.sharedClientState.isActiveQueryTarget(
        queryView.targetId
      );

      if (!targetRemainsActive) {
        await this.localStore
          .releaseTarget(queryView.targetId, /*keepPersistedTargetData=*/ false)
          .then(() => {
            this.sharedClientState.clearQueryState(queryView.targetId);
            this.remoteStore.unlisten(queryView.targetId);
            this.removeAndCleanupTarget(queryView.targetId);
          })
          .catch(ignoreIfPrimaryLeaseLoss);
      }
    } else {
      this.removeAndCleanupTarget(queryView.targetId);
      await this.localStore.releaseTarget(
        queryView.targetId,
        /*keepPersistedTargetData=*/ true
      );
    }
  }

  async write(batch: Mutation[], userCallback: Deferred<void>): Promise<void> {
    this.assertSubscribed('write()');

    try {
      const result = await this.localStore.localWrite(batch);
      this.sharedClientState.addPendingMutation(result.batchId);
      this.addMutationCallback(result.batchId, userCallback);
      await this.emitNewSnapsAndNotifyLocalStore(result.changes);
      await this.remoteStore.fillWritePipeline();
    } catch (e) {
      // If we can't persist the mutation, we reject the user callback and
      // don't send the mutation. The user can then retry the write.
      const error = wrapInUserErrorIfRecoverable(e, `Failed to persist write`);
      userCallback.reject(error);
    }
  }

  runTransaction<T>(
    asyncQueue: AsyncQueue,
    updateFunction: (transaction: Transaction) => Promise<T>,
    deferred: Deferred<T>
  ): void {
    new TransactionRunner<T>(
      asyncQueue,
      this.datastore,
      updateFunction,
      deferred
    ).run();
  }

  async applyRemoteEvent(remoteEvent: RemoteEvent): Promise<void> {
    this.assertSubscribed('applyRemoteEvent()');
    try {
      const changes = await this.localStore.applyRemoteEvent(remoteEvent);
      // Update `receivedDocument` as appropriate for any limbo targets.
      remoteEvent.targetChanges.forEach((targetChange, targetId) => {
        const limboResolution = this.activeLimboResolutionsByTarget.get(
          targetId
        );
        if (limboResolution) {
          // Since this is a limbo resolution lookup, it's for a single document
          // and it could be added, modified, or removed, but not a combination.
          hardAssert(
            targetChange.addedDocuments.size +
              targetChange.modifiedDocuments.size +
              targetChange.removedDocuments.size <=
              1,
            'Limbo resolution for single document contains multiple changes.'
          );
          if (targetChange.addedDocuments.size > 0) {
            limboResolution.receivedDocument = true;
          } else if (targetChange.modifiedDocuments.size > 0) {
            hardAssert(
              limboResolution.receivedDocument,
              'Received change for limbo target document without add.'
            );
          } else if (targetChange.removedDocuments.size > 0) {
            hardAssert(
              limboResolution.receivedDocument,
              'Received remove for limbo target document without add.'
            );
            limboResolution.receivedDocument = false;
          } else {
            // This was probably just a CURRENT targetChange or similar.
          }
        }
      });
      await this.emitNewSnapsAndNotifyLocalStore(changes, remoteEvent);
    } catch (error) {
      await ignoreIfPrimaryLeaseLoss(error);
    }
  }

<<<<<<< HEAD
  loadBundle(
    bundleReader: BundleReader,
    task: LoadBundleTaskImpl
  ): Promise<void> {
    this.assertSubscribed('loadBundle()');

    return this.loadBundleAsync(bundleReader, task)
      .catch(reason => {
        task.failedWith(reason);
      })
      .then(() => {
        if (!this.isPrimaryClient) {
          this.sharedClientState.remoteDocumentsChanged();
        }
      });
  }

  private async loadBundleAsync(
    reader: BundleReader,
    task: LoadBundleTaskImpl
  ): Promise<void> {
    const metadata = await reader.getMetadata();
    const skip = await this.localStore.isNewerBundleLoaded(metadata);
    if (skip) {
      await reader.close();
      task.completeWith(initialProgress('Success', metadata));
      return;
    }

    task.updateProgress(initialProgress('Running', metadata));

    const loader = new BundleLoader(metadata, this.localStore);
    let element = await reader.nextElement();
    while (element) {
      debugAssert(
        !element.payload.metadata,
        'Unexpected BundleMetadata element.'
      );
      const result = await loader.addSizedElement(element);
      if (result) {
        task.updateProgress(result.progress);

        if (result.changedDocs) {
          // eslint-disable-next-line @typescript-eslint/no-floating-promises
          this.emitNewSnapsAndNotifyLocalStore(result.changedDocs);
        }
      }

      element = await reader.nextElement();
    }

    await this.localStore.saveBundle(metadata);

    const completeProgress = loader.complete();
    task.completeWith(completeProgress);
  }

  /**
   * Applies an OnlineState change to the sync engine and notifies any views of
   * the change.
   */
=======
>>>>>>> 2bfa1853
  applyOnlineStateChange(
    onlineState: OnlineState,
    source: OnlineStateSource
  ): void {
    this.assertSubscribed('applyOnlineStateChange()');
    const newViewSnapshots = [] as ViewSnapshot[];
    this.queryViewsByQuery.forEach((query, queryView) => {
      const viewChange = queryView.view.applyOnlineStateChange(onlineState);
      debugAssert(
        viewChange.limboChanges.length === 0,
        'OnlineState should not affect limbo documents.'
      );
      if (viewChange.snapshot) {
        newViewSnapshots.push(viewChange.snapshot);
      }
    });
    this.syncEngineListener!.onOnlineStateChange(onlineState);
    this.syncEngineListener!.onWatchChange(newViewSnapshots);
    this.onlineState = onlineState;
  }

  async rejectListen(targetId: TargetId, err: FirestoreError): Promise<void> {
    this.assertSubscribed('rejectListens()');

    // PORTING NOTE: Multi-tab only.
    this.sharedClientState.updateQueryState(targetId, 'rejected', err);

    const limboResolution = this.activeLimboResolutionsByTarget.get(targetId);
    const limboKey = limboResolution && limboResolution.key;
    if (limboKey) {
      // TODO(klimt): We really only should do the following on permission
      // denied errors, but we don't have the cause code here.

      // It's a limbo doc. Create a synthetic event saying it was deleted.
      // This is kind of a hack. Ideally, we would have a method in the local
      // store to purge a document. However, it would be tricky to keep all of
      // the local store's invariants with another method.
      let documentUpdates = new SortedMap<DocumentKey, MaybeDocument>(
        DocumentKey.comparator
      );
      documentUpdates = documentUpdates.insert(
        limboKey,
        new NoDocument(limboKey, SnapshotVersion.min())
      );
      const resolvedLimboDocuments = documentKeySet().add(limboKey);
      const event = new RemoteEvent(
        SnapshotVersion.min(),
        /* targetChanges= */ new Map<TargetId, TargetChange>(),
        /* targetMismatches= */ new SortedSet<TargetId>(primitiveComparator),
        documentUpdates,
        resolvedLimboDocuments
      );

      await this.applyRemoteEvent(event);

      // Since this query failed, we won't want to manually unlisten to it.
      // We only remove it from bookkeeping after we successfully applied the
      // RemoteEvent. If `applyRemoteEvent()` throws, we want to re-listen to
      // this query when the RemoteStore restarts the Watch stream, which should
      // re-trigger the target failure.
      this.activeLimboTargetsByKey = this.activeLimboTargetsByKey.remove(
        limboKey
      );
      this.activeLimboResolutionsByTarget.delete(targetId);
      this.pumpEnqueuedLimboResolutions();
    } else {
      await this.localStore
        .releaseTarget(targetId, /* keepPersistedTargetData */ false)
        .then(() => this.removeAndCleanupTarget(targetId, err))
        .catch(ignoreIfPrimaryLeaseLoss);
    }
  }

  async applySuccessfulWrite(
    mutationBatchResult: MutationBatchResult
  ): Promise<void> {
    this.assertSubscribed('applySuccessfulWrite()');

    const batchId = mutationBatchResult.batch.batchId;

    try {
      const changes = await this.localStore.acknowledgeBatch(
        mutationBatchResult
      );

      // The local store may or may not be able to apply the write result and
      // raise events immediately (depending on whether the watcher is caught
      // up), so we raise user callbacks first so that they consistently happen
      // before listen events.
      this.processUserCallback(batchId, /*error=*/ null);
      this.triggerPendingWritesCallbacks(batchId);

      this.sharedClientState.updateMutationState(batchId, 'acknowledged');
      await this.emitNewSnapsAndNotifyLocalStore(changes);
    } catch (error) {
      await ignoreIfPrimaryLeaseLoss(error);
    }
  }

  async rejectFailedWrite(
    batchId: BatchId,
    error: FirestoreError
  ): Promise<void> {
    this.assertSubscribed('rejectFailedWrite()');

    try {
      const changes = await this.localStore.rejectBatch(batchId);

      // The local store may or may not be able to apply the write result and
      // raise events immediately (depending on whether the watcher is caught up),
      // so we raise user callbacks first so that they consistently happen before
      // listen events.
      this.processUserCallback(batchId, error);
      this.triggerPendingWritesCallbacks(batchId);

      this.sharedClientState.updateMutationState(batchId, 'rejected', error);
      await this.emitNewSnapsAndNotifyLocalStore(changes);
    } catch (error) {
      await ignoreIfPrimaryLeaseLoss(error);
    }
  }

  async registerPendingWritesCallback(callback: Deferred<void>): Promise<void> {
    if (!this.remoteStore.canUseNetwork()) {
      logDebug(
        LOG_TAG,
        'The network is disabled. The task returned by ' +
          "'awaitPendingWrites()' will not complete until the network is enabled."
      );
    }

    try {
      const highestBatchId = await this.localStore.getHighestUnacknowledgedBatchId();
      if (highestBatchId === BATCHID_UNKNOWN) {
        // Trigger the callback right away if there is no pending writes at the moment.
        callback.resolve();
        return;
      }

      const callbacks = this.pendingWritesCallbacks.get(highestBatchId) || [];
      callbacks.push(callback);
      this.pendingWritesCallbacks.set(highestBatchId, callbacks);
    } catch (e) {
      const firestoreError = wrapInUserErrorIfRecoverable(
        e,
        'Initialization of waitForPendingWrites() operation failed'
      );
      callback.reject(firestoreError);
    }
  }

  /**
   * Triggers the callbacks that are waiting for this batch id to get acknowledged by server,
   * if there are any.
   */
  private triggerPendingWritesCallbacks(batchId: BatchId): void {
    (this.pendingWritesCallbacks.get(batchId) || []).forEach(callback => {
      callback.resolve();
    });

    this.pendingWritesCallbacks.delete(batchId);
  }

  /** Reject all outstanding callbacks waiting for pending writes to complete. */
  private rejectOutstandingPendingWritesCallbacks(errorMessage: string): void {
    this.pendingWritesCallbacks.forEach(callbacks => {
      callbacks.forEach(callback => {
        callback.reject(new FirestoreError(Code.CANCELLED, errorMessage));
      });
    });

    this.pendingWritesCallbacks.clear();
  }

  private addMutationCallback(
    batchId: BatchId,
    callback: Deferred<void>
  ): void {
    let newCallbacks = this.mutationUserCallbacks[this.currentUser.toKey()];
    if (!newCallbacks) {
      newCallbacks = new SortedMap<BatchId, Deferred<void>>(
        primitiveComparator
      );
    }
    newCallbacks = newCallbacks.insert(batchId, callback);
    this.mutationUserCallbacks[this.currentUser.toKey()] = newCallbacks;
  }

  /**
   * Resolves or rejects the user callback for the given batch and then discards
   * it.
   */
  protected processUserCallback(batchId: BatchId, error: Error | null): void {
    let newCallbacks = this.mutationUserCallbacks[this.currentUser.toKey()];

    // NOTE: Mutations restored from persistence won't have callbacks, so it's
    // okay for there to be no callback for this ID.
    if (newCallbacks) {
      const callback = newCallbacks.get(batchId);
      if (callback) {
        debugAssert(
          batchId === newCallbacks.minKey(),
          'Mutation callbacks processed out-of-order?'
        );
        if (error) {
          callback.reject(error);
        } else {
          callback.resolve();
        }
        newCallbacks = newCallbacks.remove(batchId);
      }
      this.mutationUserCallbacks[this.currentUser.toKey()] = newCallbacks;
    }
  }

  protected removeAndCleanupTarget(
    targetId: number,
    error: Error | null = null
  ): void {
    this.sharedClientState.removeLocalQueryTarget(targetId);

    debugAssert(
      this.queriesByTarget.has(targetId) &&
        this.queriesByTarget.get(targetId)!.length !== 0,
      `There are no queries mapped to target id ${targetId}`
    );

    for (const query of this.queriesByTarget.get(targetId)!) {
      this.queryViewsByQuery.delete(query);
      if (error) {
        this.syncEngineListener!.onWatchError(query, error);
      }
    }

    this.queriesByTarget.delete(targetId);

    if (this.isPrimaryClient) {
      const limboKeys = this.limboDocumentRefs.removeReferencesForId(targetId);
      limboKeys.forEach(limboKey => {
        const isReferenced = this.limboDocumentRefs.containsKey(limboKey);
        if (!isReferenced) {
          // We removed the last reference for this key
          this.removeLimboTarget(limboKey);
        }
      });
    }
  }

  private removeLimboTarget(key: DocumentKey): void {
    // It's possible that the target already got removed because the query failed. In that case,
    // the key won't exist in `limboTargetsByKey`. Only do the cleanup if we still have the target.
    const limboTargetId = this.activeLimboTargetsByKey.get(key);
    if (limboTargetId === null) {
      // This target already got removed, because the query failed.
      return;
    }

    this.remoteStore.unlisten(limboTargetId);
    this.activeLimboTargetsByKey = this.activeLimboTargetsByKey.remove(key);
    this.activeLimboResolutionsByTarget.delete(limboTargetId);
    this.pumpEnqueuedLimboResolutions();
  }

  protected updateTrackedLimbos(
    targetId: TargetId,
    limboChanges: LimboDocumentChange[]
  ): void {
    for (const limboChange of limboChanges) {
      if (limboChange instanceof AddedLimboDocument) {
        this.limboDocumentRefs.addReference(limboChange.key, targetId);
        this.trackLimboChange(limboChange);
      } else if (limboChange instanceof RemovedLimboDocument) {
        logDebug(LOG_TAG, 'Document no longer in limbo: ' + limboChange.key);
        this.limboDocumentRefs.removeReference(limboChange.key, targetId);
        const isReferenced = this.limboDocumentRefs.containsKey(
          limboChange.key
        );
        if (!isReferenced) {
          // We removed the last reference for this key
          this.removeLimboTarget(limboChange.key);
        }
      } else {
        fail('Unknown limbo change: ' + JSON.stringify(limboChange));
      }
    }
  }

  private trackLimboChange(limboChange: AddedLimboDocument): void {
    const key = limboChange.key;
    if (!this.activeLimboTargetsByKey.get(key)) {
      logDebug(LOG_TAG, 'New document in limbo: ' + key);
      this.enqueuedLimboResolutions.push(key);
      this.pumpEnqueuedLimboResolutions();
    }
  }

  /**
   * Starts listens for documents in limbo that are enqueued for resolution,
   * subject to a maximum number of concurrent resolutions.
   *
   * Without bounding the number of concurrent resolutions, the server can fail
   * with "resource exhausted" errors which can lead to pathological client
   * behavior as seen in https://github.com/firebase/firebase-js-sdk/issues/2683.
   */
  private pumpEnqueuedLimboResolutions(): void {
    while (
      this.enqueuedLimboResolutions.length > 0 &&
      this.activeLimboTargetsByKey.size < this.maxConcurrentLimboResolutions
    ) {
      const key = this.enqueuedLimboResolutions.shift()!;
      const limboTargetId = this.limboTargetIdGenerator.next();
      this.activeLimboResolutionsByTarget.set(
        limboTargetId,
        new LimboResolution(key)
      );
      this.activeLimboTargetsByKey = this.activeLimboTargetsByKey.insert(
        key,
        limboTargetId
      );
      this.remoteStore.listen(
        new TargetData(
          Query.atPath(key.path).toTarget(),
          limboTargetId,
          TargetPurpose.LimboResolution,
          ListenSequence.INVALID
        )
      );
    }
  }

  // Visible for testing
  activeLimboDocumentResolutions(): SortedMap<DocumentKey, TargetId> {
    return this.activeLimboTargetsByKey;
  }

  // Visible for testing
  enqueuedLimboDocumentResolutions(): DocumentKey[] {
    return this.enqueuedLimboResolutions;
  }

  async emitNewSnapsAndNotifyLocalStore(
    changes: MaybeDocumentMap,
    remoteEvent?: RemoteEvent
  ): Promise<void> {
    const newSnaps: ViewSnapshot[] = [];
    const docChangesInAllViews: LocalViewChanges[] = [];
    const queriesProcessed: Array<Promise<void>> = [];

    this.queryViewsByQuery.forEach((_, queryView) => {
      queriesProcessed.push(
        Promise.resolve()
          .then(() => {
            const viewDocChanges = queryView.view.computeDocChanges(changes);
            if (!viewDocChanges.needsRefill) {
              return viewDocChanges;
            }
            // The query has a limit and some docs were removed, so we need
            // to re-run the query against the local store to make sure we
            // didn't lose any good docs that had been past the limit.
            return this.localStore
              .executeQuery(queryView.query, /* usePreviousResults= */ false)
              .then(({ documents }) => {
                return queryView.view.computeDocChanges(
                  documents,
                  viewDocChanges
                );
              });
          })
          .then((viewDocChanges: ViewDocumentChanges) => {
            const targetChange =
              remoteEvent && remoteEvent.targetChanges.get(queryView.targetId);
            const viewChange = queryView.view.applyChanges(
              viewDocChanges,
              /* updateLimboDocuments= */ this.isPrimaryClient,
              targetChange
            );
            this.updateTrackedLimbos(
              queryView.targetId,
              viewChange.limboChanges
            );
            if (viewChange.snapshot) {
              if (this.isPrimaryClient) {
                this.sharedClientState.updateQueryState(
                  queryView.targetId,
                  viewChange.snapshot.fromCache ? 'not-current' : 'current'
                );
              }

              newSnaps.push(viewChange.snapshot);
              const docChanges = LocalViewChanges.fromSnapshot(
                queryView.targetId,
                viewChange.snapshot
              );
              docChangesInAllViews.push(docChanges);
            }
          })
      );
    });

    await Promise.all(queriesProcessed);
    this.syncEngineListener!.onWatchChange(newSnaps);
    await this.localStore.notifyLocalViewChanges(docChangesInAllViews);
  }

  assertSubscribed(fnName: string): void {
    debugAssert(
      this.syncEngineListener !== null,
      'Trying to call ' + fnName + ' before calling subscribe().'
    );
  }

  async handleCredentialChange(user: User): Promise<void> {
    const userChanged = !this.currentUser.isEqual(user);

    if (userChanged) {
      logDebug(LOG_TAG, 'User change. New user:', user.toKey());

      const result = await this.localStore.handleUserChange(user);
      this.currentUser = user;

      // Fails tasks waiting for pending writes requested by previous user.
      this.rejectOutstandingPendingWritesCallbacks(
        "'waitForPendingWrites' promise is rejected due to a user change."
      );
      // TODO(b/114226417): Consider calling this only in the primary tab.
      this.sharedClientState.handleUserChange(
        user,
        result.removedBatchIds,
        result.addedBatchIds
      );
      await this.emitNewSnapsAndNotifyLocalStore(result.affectedDocuments);
    }
  }

  enableNetwork(): Promise<void> {
    return this.remoteStore.enableNetwork();
  }

  disableNetwork(): Promise<void> {
    return this.remoteStore.disableNetwork();
  }

  getRemoteKeysForTarget(targetId: TargetId): DocumentKeySet {
    const limboResolution = this.activeLimboResolutionsByTarget.get(targetId);
    if (limboResolution && limboResolution.receivedDocument) {
      return documentKeySet().add(limboResolution.key);
    } else {
      let keySet = documentKeySet();
      const queries = this.queriesByTarget.get(targetId);
      if (!queries) {
        return keySet;
      }
      for (const query of queries) {
        const queryView = this.queryViewsByQuery.get(query);
        debugAssert(
          !!queryView,
          `No query view found for ${stringifyQuery(query)}`
        );
        keySet = keySet.unionWith(queryView.view.syncedDocuments);
      }
      return keySet;
    }
  }
}

export function newSyncEngine(
  localStore: LocalStore,
  remoteStore: RemoteStore,
  datastore: Datastore,
  // PORTING NOTE: Manages state synchronization in multi-tab environments.
  sharedClientState: SharedClientState,
  currentUser: User,
  maxConcurrentLimboResolutions: number
): SyncEngine {
  return new SyncEngineImpl(
    localStore,
    remoteStore,
    datastore,
    sharedClientState,
    currentUser,
    maxConcurrentLimboResolutions
  );
}

/**
 * An extension of SyncEngine that also includes SharedClientStateSyncer for
 * Multi-Tab synchronization.
 */
// PORTING NOTE: Web only
export interface MultiTabSyncEngine
  extends SharedClientStateSyncer,
    SyncEngine {
  applyPrimaryState(isPrimary: boolean): Promise<void>;
}

/**
 * An implementation of `SyncEngineImpl` providing multi-tab synchronization on
 * top of `SyncEngineImpl`.
 *
 * Note: some field defined in this class might have public access level, but
 * the class is not exported so they are only accessible from this module.
 * This is useful to implement optional features (like bundles) in free
 * functions, such that they are tree-shakeable.
 */
class MultiTabSyncEngineImpl extends SyncEngineImpl {
  // The primary state is set to `true` or `false` immediately after Firestore
  // startup. In the interim, a client should only be considered primary if
  // `isPrimary` is true.
  private _isPrimaryClient: undefined | boolean = undefined;

  constructor(
    public localStore: MultiTabLocalStore,
    remoteStore: RemoteStore,
    datastore: Datastore,
    sharedClientState: SharedClientState,
    currentUser: User,
    maxConcurrentLimboResolutions: number
  ) {
    super(
      localStore,
      remoteStore,
      datastore,
      sharedClientState,
      currentUser,
      maxConcurrentLimboResolutions
    );
  }

  get isPrimaryClient(): boolean {
    return this._isPrimaryClient === true;
  }

  enableNetwork(): Promise<void> {
    this.localStore.setNetworkEnabled(true);
    return super.enableNetwork();
  }

  disableNetwork(): Promise<void> {
    this.localStore.setNetworkEnabled(false);
    return super.disableNetwork();
  }

  /**
   * Reconcile the list of synced documents in an existing view with those
   * from persistence.
   */
  private async synchronizeViewAndComputeSnapshot(
    queryView: QueryView
  ): Promise<ViewChange> {
    const queryResult = await this.localStore.executeQuery(
      queryView.query,
      /* usePreviousResults= */ true
    );
    const viewSnapshot = queryView.view.synchronizeWithPersistedState(
      queryResult
    );
    if (this._isPrimaryClient) {
      this.updateTrackedLimbos(queryView.targetId, viewSnapshot.limboChanges);
    }
    return viewSnapshot;
  }

  applyOnlineStateChange(
    onlineState: OnlineState,
    source: OnlineStateSource
  ): void {
    // If we are the primary client, the online state of all clients only
    // depends on the online state of the local RemoteStore.
    if (this.isPrimaryClient && source === OnlineStateSource.RemoteStore) {
      super.applyOnlineStateChange(onlineState, source);
      this.sharedClientState.setOnlineState(onlineState);
    }

    // If we are the secondary client, we explicitly ignore the remote store's
    // online state (the local client may go offline, even though the primary
    // tab remains online) and only apply the primary tab's online state from
    // SharedClientState.
    if (
      !this.isPrimaryClient &&
      source === OnlineStateSource.SharedClientState
    ) {
      super.applyOnlineStateChange(onlineState, source);
    }
  }

  async synchronizeWithChangedDocuments(): Promise<void> {
    const changes = await this.localStore.getNewDocumentChanges();
    await this.emitNewSnapsAndNotifyLocalStore(changes);
  }

  async applyBatchState(
    batchId: BatchId,
    batchState: MutationBatchState,
    error?: FirestoreError
  ): Promise<void> {
    this.assertSubscribed('applyBatchState()');
    const documents = await this.localStore.lookupMutationDocuments(batchId);

    if (documents === null) {
      // A throttled tab may not have seen the mutation before it was completed
      // and removed from the mutation queue, in which case we won't have cached
      // the affected documents. In this case we can safely ignore the update
      // since that means we didn't apply the mutation locally at all (if we
      // had, we would have cached the affected documents), and so we will just
      // see any resulting document changes via normal remote document updates
      // as applicable.
      logDebug(LOG_TAG, 'Cannot apply mutation batch with id: ' + batchId);
      return;
    }

    if (batchState === 'pending') {
      // If we are the primary client, we need to send this write to the
      // backend. Secondary clients will ignore these writes since their remote
      // connection is disabled.
      await this.remoteStore.fillWritePipeline();
    } else if (batchState === 'acknowledged' || batchState === 'rejected') {
      // NOTE: Both these methods are no-ops for batches that originated from
      // other clients.
      this.processUserCallback(batchId, error ? error : null);
      this.localStore.removeCachedMutationBatchMetadata(batchId);
    } else {
      fail(`Unknown batchState: ${batchState}`);
    }

    await this.emitNewSnapsAndNotifyLocalStore(documents);
  }

  async applyPrimaryState(isPrimary: boolean): Promise<void> {
    if (isPrimary === true && this._isPrimaryClient !== true) {
      // Secondary tabs only maintain Views for their local listeners and the
      // Views internal state may not be 100% populated (in particular
      // secondary tabs don't track syncedDocuments, the set of documents the
      // server considers to be in the target). So when a secondary becomes
      // primary, we need to need to make sure that all views for all targets
      // match the state on disk.
      const activeTargets = this.sharedClientState.getAllActiveQueryTargets();
      const activeQueries = await this.synchronizeQueryViewsAndRaiseSnapshots(
        activeTargets.toArray(),
        /*transitionToPrimary=*/ true
      );
      this._isPrimaryClient = true;
      await this.remoteStore.applyPrimaryState(true);
      for (const targetData of activeQueries) {
        this.remoteStore.listen(targetData);
      }
    } else if (isPrimary === false && this._isPrimaryClient !== false) {
      const activeTargets: TargetId[] = [];

      let p = Promise.resolve();
      this.queriesByTarget.forEach((_, targetId) => {
        if (this.sharedClientState.isLocalQueryTarget(targetId)) {
          activeTargets.push(targetId);
        } else {
          p = p.then(() => {
            this.removeAndCleanupTarget(targetId);
            return this.localStore.releaseTarget(
              targetId,
              /*keepPersistedTargetData=*/ true
            );
          });
        }
        this.remoteStore.unlisten(targetId);
      });
      await p;

      await this.synchronizeQueryViewsAndRaiseSnapshots(
        activeTargets,
        /*transitionToPrimary=*/ false
      );
      this.resetLimboDocuments();
      this._isPrimaryClient = false;
      await this.remoteStore.applyPrimaryState(false);
    }
  }

  private resetLimboDocuments(): void {
    this.activeLimboResolutionsByTarget.forEach((_, targetId) => {
      this.remoteStore.unlisten(targetId);
    });
    this.limboDocumentRefs.removeAllReferences();
    this.activeLimboResolutionsByTarget = new Map<TargetId, LimboResolution>();
    this.activeLimboTargetsByKey = new SortedMap<DocumentKey, TargetId>(
      DocumentKey.comparator
    );
  }

  /**
   * Reconcile the query views of the provided query targets with the state from
   * persistence. Raises snapshots for any changes that affect the local
   * client and returns the updated state of all target's query data.
   *
   * @param targets the list of targets with views that need to be recomputed
   * @param transitionToPrimary `true` iff the tab transitions from a secondary
   * tab to a primary tab
   */
  private async synchronizeQueryViewsAndRaiseSnapshots(
    targets: TargetId[],
    transitionToPrimary: boolean
  ): Promise<TargetData[]> {
    const activeQueries: TargetData[] = [];
    const newViewSnapshots: ViewSnapshot[] = [];
    for (const targetId of targets) {
      let targetData: TargetData;
      const queries = this.queriesByTarget.get(targetId);

      if (queries && queries.length !== 0) {
        // For queries that have a local View, we fetch their current state
        // from LocalStore (as the resume token and the snapshot version
        // might have changed) and reconcile their views with the persisted
        // state (the list of syncedDocuments may have gotten out of sync).
        targetData = await this.localStore.allocateTarget(
          queries[0].toTarget()
        );

        for (const query of queries) {
          const queryView = this.queryViewsByQuery.get(query);
          debugAssert(
            !!queryView,
            `No query view found for ${stringifyQuery(query)}`
          );

          const viewChange = await this.synchronizeViewAndComputeSnapshot(
            queryView
          );
          if (viewChange.snapshot) {
            newViewSnapshots.push(viewChange.snapshot);
          }
        }
      } else {
        debugAssert(
          transitionToPrimary,
          'A secondary tab should never have an active view without an active target.'
        );
        // For queries that never executed on this client, we need to
        // allocate the target in LocalStore and initialize a new View.
        const target = await this.localStore.getTarget(targetId);
        debugAssert(!!target, `Target for id ${targetId} not found`);
        targetData = await this.localStore.allocateTarget(target);
        await this.initializeViewAndComputeSnapshot(
          this.synthesizeTargetToQuery(target!),
          targetId,
          /*current=*/ false
        );
      }

      activeQueries.push(targetData!);
    }

    this.syncEngineListener!.onWatchChange(newViewSnapshots);
    return activeQueries;
  }

  /**
   * Creates a `Query` object from the specified `Target`. There is no way to
   * obtain the original `Query`, so we synthesize a `Query` from the `Target`
   * object.
   *
   * The synthesized result might be different from the original `Query`, but
   * since the synthesized `Query` should return the same results as the
   * original one (only the presentation of results might differ), the potential
   * difference will not cause issues.
   */
  private synthesizeTargetToQuery(target: Target): Query {
    return new Query(
      target.path,
      target.collectionGroup,
      target.orderBy,
      target.filters,
      target.limit,
      LimitType.First,
      target.startAt,
      target.endAt
    );
  }

  getActiveClients(): Promise<ClientId[]> {
    return this.localStore.getActiveClients();
  }

  async applyTargetState(
    targetId: TargetId,
    state: QueryTargetState,
    error?: FirestoreError
  ): Promise<void> {
    if (this._isPrimaryClient) {
      // If we receive a target state notification via WebStorage, we are
      // either already secondary or another tab has taken the primary lease.
      logDebug(LOG_TAG, 'Ignoring unexpected query state notification.');
      return;
    }

    if (this.queriesByTarget.has(targetId)) {
      switch (state) {
        case 'current':
        case 'not-current': {
          const changes = await this.localStore.getNewDocumentChanges();
          const synthesizedRemoteEvent = RemoteEvent.createSynthesizedRemoteEventForCurrentChange(
            targetId,
            state === 'current'
          );
          await this.emitNewSnapsAndNotifyLocalStore(
            changes,
            synthesizedRemoteEvent
          );
          break;
        }
        case 'rejected': {
          await this.localStore.releaseTarget(
            targetId,
            /* keepPersistedTargetData */ true
          );
          this.removeAndCleanupTarget(targetId, error);
          break;
        }
        default:
          fail('Unexpected target state: ' + state);
      }
    }
  }

  async applyActiveTargetsChange(
    added: TargetId[],
    removed: TargetId[]
  ): Promise<void> {
    if (!this._isPrimaryClient) {
      return;
    }

    for (const targetId of added) {
      if (this.queriesByTarget.has(targetId)) {
        // A target might have been added in a previous attempt
        logDebug(LOG_TAG, 'Adding an already active target ' + targetId);
        continue;
      }

      const target = await this.localStore.getTarget(targetId);
      debugAssert(
        !!target,
        `Query data for active target ${targetId} not found`
      );
      const targetData = await this.localStore.allocateTarget(target);
      await this.initializeViewAndComputeSnapshot(
        this.synthesizeTargetToQuery(target),
        targetData.targetId,
        /*current=*/ false
      );
      this.remoteStore.listen(targetData);
    }

    for (const targetId of removed) {
      // Check that the target is still active since the target might have been
      // removed if it has been rejected by the backend.
      if (!this.queriesByTarget.has(targetId)) {
        continue;
      }

      // Release queries that are still active.
      await this.localStore
        .releaseTarget(targetId, /* keepPersistedTargetData */ false)
        .then(() => {
          this.remoteStore.unlisten(targetId);
          this.removeAndCleanupTarget(targetId);
        })
        .catch(ignoreIfPrimaryLeaseLoss);
    }
  }
}

export function newMultiTabSyncEngine(
  localStore: MultiTabLocalStore,
  remoteStore: RemoteStore,
  datastore: Datastore,
  sharedClientState: SharedClientState,
  currentUser: User,
  maxConcurrentLimboResolutions: number
): MultiTabSyncEngine {
  return new MultiTabSyncEngineImpl(
    localStore,
    remoteStore,
    datastore,
    sharedClientState,
    currentUser,
    maxConcurrentLimboResolutions
  );
}

/**
 * Loads a Firestore bundle into the SDK. The returned promise resolves when
 * the bundle finished loading.
 *
 * @param bundleReader Bundle to load into the SDK.
 * @param task LoadBundleTask used to update the loading progress to public API.
 */
export function loadBundle(
  syncEngine: SyncEngine,
  bundleReader: BundleReader,
  task: LoadBundleTask
): void {
  const syncEngineImpl = debugCast(syncEngine, SyncEngineImpl);
  syncEngineImpl.assertSubscribed('loadBundle()');

  // eslint-disable-next-line @typescript-eslint/no-floating-promises
  loadBundleImpl(syncEngineImpl, bundleReader, task);
}

async function loadBundleImpl(
  syncEngine: SyncEngineImpl,
  reader: BundleReader,
  task: LoadBundleTask
): Promise<void> {
  try {
    const metadata = await reader.getMetadata();
    const skip = await hasNewerBundle(syncEngine.localStore, metadata);
    if (skip) {
      await reader.close();
      task._completeWith(bundleSuccessProgress(metadata));
      return;
    }

    task._updateProgress(bundleInitialProgress(metadata));

    const loader = new BundleLoader(metadata, syncEngine.localStore);
    let element = await reader.nextElement();
    while (element) {
      debugAssert(
        !element.payload.metadata,
        'Unexpected BundleMetadata element.'
      );
      const progress = await loader.addSizedElement(element);
      if (progress) {
        task._updateProgress(progress);
      }

      element = await reader.nextElement();
    }

    const result = await loader.complete();
    // TODO(b/160876443): This currently raises snapshots with
    // `fromCache=false` if users already listen to some queries and bundles
    // has newer version.
    await syncEngine.emitNewSnapsAndNotifyLocalStore(
      result.changedDocs,
      /* remoteEvent */ undefined
    );

    // Save metadata, so loading the same bundle will skip.
    await saveBundle(syncEngine.localStore, metadata);
    task._completeWith(result.progress);
  } catch (e) {
    task._failWith(e);
  }
}<|MERGE_RESOLUTION|>--- conflicted
+++ resolved
@@ -83,9 +83,6 @@
 import { AsyncQueue, wrapInUserErrorIfRecoverable } from '../util/async_queue';
 import { TransactionRunner } from './transaction_runner';
 import { BundleReader } from '../util/bundle_reader';
-<<<<<<< HEAD
-import { BundleLoader, initialProgress, LoadBundleTaskImpl } from './bundle';
-=======
 import {
   BundleLoader,
   bundleInitialProgress,
@@ -93,7 +90,6 @@
 } from './bundle';
 import { Datastore } from '../remote/datastore';
 import { LoadBundleTask } from '../api/bundle';
->>>>>>> 2bfa1853
 
 const LOG_TAG = 'SyncEngine';
 
@@ -297,7 +293,7 @@
     protected remoteStore: RemoteStore,
     protected datastore: Datastore,
     // PORTING NOTE: Manages state synchronization in multi-tab environments.
-    protected sharedClientState: SharedClientState,
+    public sharedClientState: SharedClientState,
     private currentUser: User,
     private maxConcurrentLimboResolutions: number
   ) {}
@@ -519,70 +515,6 @@
     }
   }
 
-<<<<<<< HEAD
-  loadBundle(
-    bundleReader: BundleReader,
-    task: LoadBundleTaskImpl
-  ): Promise<void> {
-    this.assertSubscribed('loadBundle()');
-
-    return this.loadBundleAsync(bundleReader, task)
-      .catch(reason => {
-        task.failedWith(reason);
-      })
-      .then(() => {
-        if (!this.isPrimaryClient) {
-          this.sharedClientState.remoteDocumentsChanged();
-        }
-      });
-  }
-
-  private async loadBundleAsync(
-    reader: BundleReader,
-    task: LoadBundleTaskImpl
-  ): Promise<void> {
-    const metadata = await reader.getMetadata();
-    const skip = await this.localStore.isNewerBundleLoaded(metadata);
-    if (skip) {
-      await reader.close();
-      task.completeWith(initialProgress('Success', metadata));
-      return;
-    }
-
-    task.updateProgress(initialProgress('Running', metadata));
-
-    const loader = new BundleLoader(metadata, this.localStore);
-    let element = await reader.nextElement();
-    while (element) {
-      debugAssert(
-        !element.payload.metadata,
-        'Unexpected BundleMetadata element.'
-      );
-      const result = await loader.addSizedElement(element);
-      if (result) {
-        task.updateProgress(result.progress);
-
-        if (result.changedDocs) {
-          // eslint-disable-next-line @typescript-eslint/no-floating-promises
-          this.emitNewSnapsAndNotifyLocalStore(result.changedDocs);
-        }
-      }
-
-      element = await reader.nextElement();
-    }
-
-    await this.localStore.saveBundle(metadata);
-
-    const completeProgress = loader.complete();
-    task.completeWith(completeProgress);
-  }
-
-  /**
-   * Applies an OnlineState change to the sync engine and notifies any views of
-   * the change.
-   */
-=======
->>>>>>> 2bfa1853
   applyOnlineStateChange(
     onlineState: OnlineState,
     source: OnlineStateSource
@@ -1485,7 +1417,11 @@
   syncEngineImpl.assertSubscribed('loadBundle()');
 
   // eslint-disable-next-line @typescript-eslint/no-floating-promises
-  loadBundleImpl(syncEngineImpl, bundleReader, task);
+  loadBundleImpl(syncEngineImpl, bundleReader, task).then(() => {
+    if (!syncEngineImpl.isPrimaryClient) {
+      syncEngineImpl.sharedClientState.remoteDocumentsChanged();
+    }
+  });
 }
 
 async function loadBundleImpl(
