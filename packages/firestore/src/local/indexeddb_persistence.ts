--- conflicted
+++ resolved
@@ -397,19 +397,13 @@
    * primary state listener if the client either newly obtained or released its
    * primary lease.
    */
-<<<<<<< HEAD
   private updateClientMetadataAndTryBecomePrimary(
     forceOwningTab = false
   ): Promise<void> {
-    return this.simpleDb
-      .runTransaction('readwrite', ALL_STORES, txn => {
-=======
-  private updateClientMetadataAndTryBecomePrimary(): Promise<void> {
     return this.runTransaction(
       'updateClientMetadataAndTryBecomePrimary',
       'readwrite',
       txn => {
->>>>>>> 3de5763b
         const metadataStore = clientMetadataStore(txn);
         return metadataStore
           .put(
