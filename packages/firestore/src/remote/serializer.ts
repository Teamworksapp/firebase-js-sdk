/**
 * @license
 * Copyright 2017 Google LLC
 *
 * Licensed under the Apache License, Version 2.0 (the "License");
 * you may not use this file except in compliance with the License.
 * You may obtain a copy of the License at
 *
 *   http://www.apache.org/licenses/LICENSE-2.0
 *
 * Unless required by applicable law or agreed to in writing, software
 * distributed under the License is distributed on an "AS IS" BASIS,
 * WITHOUT WARRANTIES OR CONDITIONS OF ANY KIND, either express or implied.
 * See the License for the specific language governing permissions and
 * limitations under the License.
 */

import { Blob } from '../api/blob';
import { Timestamp } from '../api/timestamp';
import { DatabaseId } from '../core/database_info';
import {
  Bound,
  Direction,
  FieldFilter,
  Filter,
  LimitType,
  Operator,
  OrderBy,
  Query
} from '../core/query';
import { SnapshotVersion } from '../core/snapshot_version';
import { isDocumentTarget, Target } from '../core/target';
import { TargetId } from '../core/types';
import { TargetData, TargetPurpose } from '../local/target_data';
import { Document, MaybeDocument, NoDocument } from '../model/document';
import { DocumentKey } from '../model/document_key';
import {
  DeleteMutation,
  FieldMask,
  FieldTransform,
  Mutation,
  MutationResult,
  PatchMutation,
  Precondition,
  SetMutation,
  TransformMutation,
  VerifyMutation
} from '../model/mutation';
import { ObjectValue } from '../model/object_value';
import { FieldPath, ResourcePath } from '../model/path';
import {
  ArrayRemoveTransformOperation,
  ArrayUnionTransformOperation,
  NumericIncrementTransformOperation,
  ServerTimestampTransform,
  TransformOperation
} from '../model/transform_operation';
import { isNanValue, isNullValue, normalizeTimestamp } from '../model/values';
import * as api from '../protos/firestore_proto_api';
import { debugAssert, fail, hardAssert } from '../util/assert';
import { ByteString } from '../util/byte_string';
import { Code, FirestoreError } from '../util/error';
import {
  isNegativeZero,
  isNullOrUndefined,
  isSafeInteger
} from '../util/types';

import { ExistenceFilter } from './existence_filter';
import { mapCodeFromRpcCode } from './rpc_error';
import {
  DocumentWatchChange,
  ExistenceFilterChange,
  WatchChange,
  WatchTargetChange,
  WatchTargetChangeState
} from './watch_change';
<<<<<<< HEAD
=======
import { isNanValue, isNullValue, normalizeTimestamp } from '../model/values';
import {
  TargetChangeTargetChangeType,
  WriteResult
} from '../protos/firestore_proto_api';
>>>>>>> af0c4300

const DIRECTIONS = (() => {
  const dirs: { [dir: string]: api.OrderDirection } = {};
  dirs[Direction.ASCENDING] = 'ASCENDING';
  dirs[Direction.DESCENDING] = 'DESCENDING';
  return dirs;
})();

const OPERATORS = (() => {
  const ops: { [op: string]: api.FieldFilterOp } = {};
  ops[Operator.LESS_THAN] = 'LESS_THAN';
  ops[Operator.LESS_THAN_OR_EQUAL] = 'LESS_THAN_OR_EQUAL';
  ops[Operator.GREATER_THAN] = 'GREATER_THAN';
  ops[Operator.GREATER_THAN_OR_EQUAL] = 'GREATER_THAN_OR_EQUAL';
  ops[Operator.EQUAL] = 'EQUAL';
  ops[Operator.ARRAY_CONTAINS] = 'ARRAY_CONTAINS';
  ops[Operator.IN] = 'IN';
  ops[Operator.ARRAY_CONTAINS_ANY] = 'ARRAY_CONTAINS_ANY';
  return ops;
})();

function assertPresent(value: unknown, description: string): asserts value {
  debugAssert(!isNullOrUndefined(value), description + ' is missing');
}

/**
 * This class generates JsonObject values for the Datastore API suitable for
 * sending to either GRPC stub methods or via the JSON/HTTP REST API.
 *
 * The serializer supports both Protobuf.js and Proto3 JSON formats. By
 * setting `useProto3Json` to true, the serializer will use the Proto3 JSON
 * format.
 *
 * For a description of the Proto3 JSON format check
 * https://developers.google.com/protocol-buffers/docs/proto3#json
 *
 * TODO(klimt): We can remove the databaseId argument if we keep the full
 * resource name in documents.
 */
export class JsonProtoSerializer {
  constructor(
    readonly databaseId: DatabaseId,
    readonly useProto3Json: boolean
  ) {}
}

function fromRpcStatus(status: api.Status): FirestoreError {
  const code =
    status.code === undefined ? Code.UNKNOWN : mapCodeFromRpcCode(status.code);
  return new FirestoreError(code, status.message || '');
}

/**
 * Returns a value for a number (or null) that's appropriate to put into
 * a google.protobuf.Int32Value proto.
 * DO NOT USE THIS FOR ANYTHING ELSE.
 * This method cheats. It's typed as returning "number" because that's what
 * our generated proto interfaces say Int32Value must be. But GRPC actually
 * expects a { value: <number> } struct.
 */
function toInt32Proto(
  serializer: JsonProtoSerializer,
  val: number | null
): number | { value: number } | null {
  if (serializer.useProto3Json || isNullOrUndefined(val)) {
    return val;
  } else {
    return { value: val };
  }
}

/**
 * Returns a number (or null) from a google.protobuf.Int32Value proto.
 */
function fromInt32Proto(
  val: number | { value: number } | undefined
): number | null {
  let result;
  if (typeof val === 'object') {
    result = val.value;
  } else {
    result = val;
  }
  return isNullOrUndefined(result) ? null : result;
}

/**
 * Returns an IntegerValue for `value`.
 */
export function toInteger(value: number): api.Value {
  return { integerValue: '' + value };
}

/**
 * Returns an DoubleValue for `value` that is encoded based the serializer's
 * `useProto3Json` setting.
 */
export function toDouble(
  serializer: JsonProtoSerializer,
  value: number
): api.Value {
  if (serializer.useProto3Json) {
    if (isNaN(value)) {
      return { doubleValue: 'NaN' };
    } else if (value === Infinity) {
      return { doubleValue: 'Infinity' };
    } else if (value === -Infinity) {
      return { doubleValue: '-Infinity' };
    }
  }
  return { doubleValue: isNegativeZero(value) ? '-0' : value };
}

/**
 * Returns a value for a number that's appropriate to put into a proto.
 * The return value is an IntegerValue if it can safely represent the value,
 * otherwise a DoubleValue is returned.
 */
export function toNumber(
  serializer: JsonProtoSerializer,
  value: number
): api.Value {
  return isSafeInteger(value) ? toInteger(value) : toDouble(serializer, value);
}

/**
 * Returns a value for a Date that's appropriate to put into a proto.
 */
export function toTimestamp(
  serializer: JsonProtoSerializer,
  timestamp: Timestamp
): api.Timestamp {
  if (serializer.useProto3Json) {
    // Serialize to ISO-8601 date format, but with full nano resolution.
    // Since JS Date has only millis, let's only use it for the seconds and
    // then manually add the fractions to the end.
    const jsDateStr = new Date(timestamp.seconds * 1000).toISOString();
    // Remove .xxx frac part and Z in the end.
    const strUntilSeconds = jsDateStr.replace(/\.\d*/, '').replace('Z', '');
    // Pad the fraction out to 9 digits (nanos).
    const nanoStr = ('000000000' + timestamp.nanoseconds).slice(-9);

    return `${strUntilSeconds}.${nanoStr}Z`;
  } else {
    return {
      seconds: '' + timestamp.seconds,
      nanos: timestamp.nanoseconds
      // eslint-disable-next-line @typescript-eslint/no-explicit-any
    } as any;
  }
}

function fromTimestamp(date: api.Timestamp): Timestamp {
  const timestamp = normalizeTimestamp(date);
  return new Timestamp(timestamp.seconds, timestamp.nanos);
}

/**
 * Returns a value for bytes that's appropriate to put in a proto.
 *
 * Visible for testing.
 */
export function toBytes(
  serializer: JsonProtoSerializer,
  bytes: Blob | ByteString
): string | Uint8Array {
  if (serializer.useProto3Json) {
    return bytes.toBase64();
  } else {
    return bytes.toUint8Array();
  }
}

/**
 * Returns a ByteString based on the proto string value.
 */
export function fromBytes(
  serializer: JsonProtoSerializer,
  value: string | Uint8Array | undefined
): ByteString {
  if (serializer.useProto3Json) {
    hardAssert(
      value === undefined || typeof value === 'string',
      'value must be undefined or a string when using proto3 Json'
    );
    return ByteString.fromBase64String(value ? value : '');
  } else {
    hardAssert(
      value === undefined || value instanceof Uint8Array,
      'value must be undefined or Uint8Array'
    );
    return ByteString.fromUint8Array(value ? value : new Uint8Array());
  }
}

export function toVersion(
  serializer: JsonProtoSerializer,
  version: SnapshotVersion
): api.Timestamp {
  return toTimestamp(serializer, version.toTimestamp());
}

export function fromVersion(version: api.Timestamp): SnapshotVersion {
  hardAssert(!!version, "Trying to deserialize version that isn't set");
  return SnapshotVersion.fromTimestamp(fromTimestamp(version));
}

export function toResourceName(
  databaseId: DatabaseId,
  path: ResourcePath
): string {
  return fullyQualifiedPrefixPath(databaseId)
    .child('documents')
    .child(path)
    .canonicalString();
}

function fromResourceName(name: string): ResourcePath {
  const resource = ResourcePath.fromString(name);
  hardAssert(
    isValidResourceName(resource),
    'Tried to deserialize invalid key ' + resource.toString()
  );
  return resource;
}

export function toName(
  serializer: JsonProtoSerializer,
  key: DocumentKey
): string {
  return toResourceName(serializer.databaseId, key.path);
}

export function fromName(
  serializer: JsonProtoSerializer,
  name: string
): DocumentKey {
  const resource = fromResourceName(name);
  hardAssert(
    resource.get(1) === serializer.databaseId.projectId,
    'Tried to deserialize key from different project: ' +
      resource.get(1) +
      ' vs ' +
      serializer.databaseId.projectId
  );
  hardAssert(
    (!resource.get(3) && !serializer.databaseId.database) ||
      resource.get(3) === serializer.databaseId.database,
    'Tried to deserialize key from different database: ' +
      resource.get(3) +
      ' vs ' +
      serializer.databaseId.database
  );
  return new DocumentKey(extractLocalPathFromResourceName(resource));
}

function toQueryPath(
  serializer: JsonProtoSerializer,
  path: ResourcePath
): string {
  return toResourceName(serializer.databaseId, path);
}

function fromQueryPath(name: string): ResourcePath {
  const resourceName = fromResourceName(name);
  // In v1beta1 queries for collections at the root did not have a trailing
  // "/documents". In v1 all resource paths contain "/documents". Preserve the
  // ability to read the v1beta1 form for compatibility with queries persisted
  // in the local target cache.
  if (resourceName.length === 4) {
    return ResourcePath.emptyPath();
  }
  return extractLocalPathFromResourceName(resourceName);
}

export function getEncodedDatabaseId(serializer: JsonProtoSerializer): string {
  const path = new ResourcePath([
    'projects',
    serializer.databaseId.projectId,
    'databases',
    serializer.databaseId.database
  ]);
  return path.canonicalString();
}

function fullyQualifiedPrefixPath(databaseId: DatabaseId): ResourcePath {
  return new ResourcePath([
    'projects',
    databaseId.projectId,
    'databases',
    databaseId.database
  ]);
}

function extractLocalPathFromResourceName(
  resourceName: ResourcePath
): ResourcePath {
  hardAssert(
    resourceName.length > 4 && resourceName.get(4) === 'documents',
    'tried to deserialize invalid key ' + resourceName.toString()
  );
  return resourceName.popFirst(5);
}

/** Creates an api.Document from key and fields (but no create/update time) */
export function toMutationDocument(
  serializer: JsonProtoSerializer,
  key: DocumentKey,
  fields: ObjectValue
): api.Document {
  return {
    name: toName(serializer, key),
    fields: fields.proto.mapValue.fields
  };
}

export function toDocument(
  serializer: JsonProtoSerializer,
  document: Document
): api.Document {
  debugAssert(
    !document.hasLocalMutations,
    "Can't serialize documents with mutations."
  );
  return {
    name: toName(serializer, document.key),
    fields: document.toProto().mapValue.fields,
    updateTime: toTimestamp(serializer, document.version.toTimestamp())
  };
}

export function fromDocument(
  serializer: JsonProtoSerializer,
  document: api.Document,
  hasCommittedMutations?: boolean
): Document {
  const key = fromName(serializer, document.name!);
  const version = fromVersion(document.updateTime!);
  const data = new ObjectValue({ mapValue: { fields: document.fields } });
  return new Document(key, version, data, {
    hasCommittedMutations: !!hasCommittedMutations
  });
}

function fromFound(
  serializer: JsonProtoSerializer,
  doc: api.BatchGetDocumentsResponse
): Document {
  hardAssert(
    !!doc.found,
    'Tried to deserialize a found document from a missing document.'
  );
  assertPresent(doc.found.name, 'doc.found.name');
  assertPresent(doc.found.updateTime, 'doc.found.updateTime');
  const key = fromName(serializer, doc.found.name);
  const version = fromVersion(doc.found.updateTime);
  const data = new ObjectValue({ mapValue: { fields: doc.found.fields } });
  return new Document(key, version, data, {});
}

function fromMissing(
  serializer: JsonProtoSerializer,
  result: api.BatchGetDocumentsResponse
): NoDocument {
  hardAssert(
    !!result.missing,
    'Tried to deserialize a missing document from a found document.'
  );
  hardAssert(
    !!result.readTime,
    'Tried to deserialize a missing document without a read time.'
  );
  const key = fromName(serializer, result.missing);
  const version = fromVersion(result.readTime);
  return new NoDocument(key, version);
}

export function fromMaybeDocument(
  serializer: JsonProtoSerializer,
  result: api.BatchGetDocumentsResponse
): MaybeDocument {
  if ('found' in result) {
    return fromFound(serializer, result);
  } else if ('missing' in result) {
    return fromMissing(serializer, result);
  }
  return fail('invalid batch get response: ' + JSON.stringify(result));
}

export function fromWatchChange(
  serializer: JsonProtoSerializer,
  change: api.ListenResponse
): WatchChange {
  let watchChange: WatchChange;
  if ('targetChange' in change) {
    assertPresent(change.targetChange, 'targetChange');
    // proto3 default value is unset in JSON (undefined), so use 'NO_CHANGE'
    // if unset
    const state = fromWatchTargetChangeState(
      change.targetChange.targetChangeType || 'NO_CHANGE'
    );
    const targetIds: TargetId[] = change.targetChange.targetIds || [];

    const resumeToken = fromBytes(serializer, change.targetChange.resumeToken);
    const causeProto = change.targetChange!.cause;
    const cause = causeProto && fromRpcStatus(causeProto);
    watchChange = new WatchTargetChange(
      state,
      targetIds,
      resumeToken,
      cause || null
    );
  } else if ('documentChange' in change) {
    assertPresent(change.documentChange, 'documentChange');
    const entityChange = change.documentChange;
    assertPresent(entityChange.document, 'documentChange.name');
    assertPresent(entityChange.document.name, 'documentChange.document.name');
    assertPresent(
      entityChange.document.updateTime,
      'documentChange.document.updateTime'
    );
    const key = fromName(serializer, entityChange.document.name);
    const version = fromVersion(entityChange.document.updateTime);
    const data = new ObjectValue({
      mapValue: { fields: entityChange.document.fields }
    });
    const doc = new Document(key, version, data, {});
    const updatedTargetIds = entityChange.targetIds || [];
    const removedTargetIds = entityChange.removedTargetIds || [];
    watchChange = new DocumentWatchChange(
      updatedTargetIds,
      removedTargetIds,
      doc.key,
      doc
    );
  } else if ('documentDelete' in change) {
    assertPresent(change.documentDelete, 'documentDelete');
    const docDelete = change.documentDelete;
    assertPresent(docDelete.document, 'documentDelete.document');
    const key = fromName(serializer, docDelete.document);
    const version = docDelete.readTime
      ? fromVersion(docDelete.readTime)
      : SnapshotVersion.min();
    const doc = new NoDocument(key, version);
    const removedTargetIds = docDelete.removedTargetIds || [];
    watchChange = new DocumentWatchChange([], removedTargetIds, doc.key, doc);
  } else if ('documentRemove' in change) {
    assertPresent(change.documentRemove, 'documentRemove');
    const docRemove = change.documentRemove;
    assertPresent(docRemove.document, 'documentRemove');
    const key = fromName(serializer, docRemove.document);
    const removedTargetIds = docRemove.removedTargetIds || [];
    watchChange = new DocumentWatchChange([], removedTargetIds, key, null);
  } else if ('filter' in change) {
    // TODO(dimond): implement existence filter parsing with strategy.
    assertPresent(change.filter, 'filter');
    const filter = change.filter;
    assertPresent(filter.targetId, 'filter.targetId');
    const count = filter.count || 0;
    const existenceFilter = new ExistenceFilter(count);
    const targetId = filter.targetId;
    watchChange = new ExistenceFilterChange(targetId, existenceFilter);
  } else {
    return fail('Unknown change type ' + JSON.stringify(change));
  }
  return watchChange;
}

function fromWatchTargetChangeState(
  state: TargetChangeTargetChangeType
): WatchTargetChangeState {
  if (state === 'NO_CHANGE') {
    return WatchTargetChangeState.NoChange;
  } else if (state === 'ADD') {
    return WatchTargetChangeState.Added;
  } else if (state === 'REMOVE') {
    return WatchTargetChangeState.Removed;
  } else if (state === 'CURRENT') {
    return WatchTargetChangeState.Current;
  } else if (state === 'RESET') {
    return WatchTargetChangeState.Reset;
  } else {
    return fail('Got unexpected TargetChange.state: ' + state);
  }
}

export function versionFromListenResponse(
  change: api.ListenResponse
): SnapshotVersion {
  // We have only reached a consistent snapshot for the entire stream if there
  // is a read_time set and it applies to all targets (i.e. the list of
  // targets is empty). The backend is guaranteed to send such responses.
  if (!('targetChange' in change)) {
    return SnapshotVersion.min();
  }
  const targetChange = change.targetChange!;
  if (targetChange.targetIds && targetChange.targetIds.length) {
    return SnapshotVersion.min();
  }
  if (!targetChange.readTime) {
    return SnapshotVersion.min();
  }
  return fromVersion(targetChange.readTime);
}

export function toMutation(
  serializer: JsonProtoSerializer,
  mutation: Mutation
): api.Write {
  let result: api.Write;
  if (mutation instanceof SetMutation) {
    result = {
      update: toMutationDocument(serializer, mutation.key, mutation.value)
    };
  } else if (mutation instanceof DeleteMutation) {
    result = { delete: toName(serializer, mutation.key) };
  } else if (mutation instanceof PatchMutation) {
    result = {
      update: toMutationDocument(serializer, mutation.key, mutation.data),
      updateMask: toDocumentMask(mutation.fieldMask)
    };
  } else if (mutation instanceof TransformMutation) {
    result = {
      transform: {
        document: toName(serializer, mutation.key),
        fieldTransforms: mutation.fieldTransforms.map(transform =>
          toFieldTransform(serializer, transform)
        )
      }
    };
  } else if (mutation instanceof VerifyMutation) {
    result = {
      verify: toName(serializer, mutation.key)
    };
  } else {
    return fail('Unknown mutation type ' + mutation.type);
  }

  if (!mutation.precondition.isNone) {
    result.currentDocument = toPrecondition(serializer, mutation.precondition);
  }

  return result;
}

export function fromMutation(
  serializer: JsonProtoSerializer,
  proto: api.Write
): Mutation {
  const precondition = proto.currentDocument
    ? fromPrecondition(proto.currentDocument)
    : Precondition.none();

  if (proto.update) {
    assertPresent(proto.update.name, 'name');
    const key = fromName(serializer, proto.update.name);
    const value = new ObjectValue({
      mapValue: { fields: proto.update.fields }
    });
    if (proto.updateMask) {
      const fieldMask = fromDocumentMask(proto.updateMask);
      return new PatchMutation(key, value, fieldMask, precondition);
    } else {
      return new SetMutation(key, value, precondition);
    }
  } else if (proto.delete) {
    const key = fromName(serializer, proto.delete);
    return new DeleteMutation(key, precondition);
  } else if (proto.transform) {
    const key = fromName(serializer, proto.transform.document!);
    const fieldTransforms = proto.transform.fieldTransforms!.map(transform =>
      fromFieldTransform(serializer, transform)
    );
    hardAssert(
      precondition.exists === true,
      'Transforms only support precondition "exists == true"'
    );
    return new TransformMutation(key, fieldTransforms);
  } else if (proto.verify) {
    const key = fromName(serializer, proto.verify);
    return new VerifyMutation(key, precondition);
  } else {
    return fail('unknown mutation proto: ' + JSON.stringify(proto));
  }
}

function toPrecondition(
  serializer: JsonProtoSerializer,
  precondition: Precondition
): api.Precondition {
  debugAssert(!precondition.isNone, "Can't serialize an empty precondition");
  if (precondition.updateTime !== undefined) {
    return {
      updateTime: toVersion(serializer, precondition.updateTime)
    };
  } else if (precondition.exists !== undefined) {
    return { exists: precondition.exists };
  } else {
    return fail('Unknown precondition');
  }
}

function fromPrecondition(precondition: api.Precondition): Precondition {
  if (precondition.updateTime !== undefined) {
    return Precondition.updateTime(fromVersion(precondition.updateTime));
  } else if (precondition.exists !== undefined) {
    return Precondition.exists(precondition.exists);
  } else {
    return Precondition.none();
  }
}

function fromWriteResult(
  proto: WriteResult,
  commitTime: api.Timestamp
): MutationResult {
  // NOTE: Deletes don't have an updateTime.
  let version = proto.updateTime
    ? fromVersion(proto.updateTime)
    : fromVersion(commitTime);

  if (version.isEqual(SnapshotVersion.min())) {
    // The Firestore Emulator currently returns an update time of 0 for
    // deletes of non-existing documents (rather than null). This breaks the
    // test "get deleted doc while offline with source=cache" as NoDocuments
    // with version 0 are filtered by IndexedDb's RemoteDocumentCache.
    // TODO(#2149): Remove this when Emulator is fixed
    version = fromVersion(commitTime);
  }

  let transformResults: api.Value[] | null = null;
  if (proto.transformResults && proto.transformResults.length > 0) {
    transformResults = proto.transformResults;
  }
  return new MutationResult(version, transformResults);
}

export function fromWriteResults(
  protos: WriteResult[] | undefined,
  commitTime?: api.Timestamp
): MutationResult[] {
  if (protos && protos.length > 0) {
    hardAssert(
      commitTime !== undefined,
      'Received a write result without a commit time'
    );
    return protos.map(proto => fromWriteResult(proto, commitTime));
  } else {
    return [];
  }
}

function toFieldTransform(
  serializer: JsonProtoSerializer,
  fieldTransform: FieldTransform
): api.FieldTransform {
  const transform = fieldTransform.transform;
  if (transform instanceof ServerTimestampTransform) {
    return {
      fieldPath: fieldTransform.field.canonicalString(),
      setToServerValue: 'REQUEST_TIME'
    };
  } else if (transform instanceof ArrayUnionTransformOperation) {
    return {
      fieldPath: fieldTransform.field.canonicalString(),
      appendMissingElements: {
        values: transform.elements
      }
    };
  } else if (transform instanceof ArrayRemoveTransformOperation) {
    return {
      fieldPath: fieldTransform.field.canonicalString(),
      removeAllFromArray: {
        values: transform.elements
      }
    };
  } else if (transform instanceof NumericIncrementTransformOperation) {
    return {
      fieldPath: fieldTransform.field.canonicalString(),
      increment: transform.operand
    };
  } else {
    throw fail('Unknown transform: ' + fieldTransform.transform);
  }
}

function fromFieldTransform(
  serializer: JsonProtoSerializer,
  proto: api.FieldTransform
): FieldTransform {
  let transform: TransformOperation | null = null;
  if ('setToServerValue' in proto) {
    hardAssert(
      proto.setToServerValue === 'REQUEST_TIME',
      'Unknown server value transform proto: ' + JSON.stringify(proto)
    );
    transform = ServerTimestampTransform.instance;
  } else if ('appendMissingElements' in proto) {
    const values = proto.appendMissingElements!.values || [];
    transform = new ArrayUnionTransformOperation(values);
  } else if ('removeAllFromArray' in proto) {
    const values = proto.removeAllFromArray!.values || [];
    transform = new ArrayRemoveTransformOperation(values);
  } else if ('increment' in proto) {
    transform = new NumericIncrementTransformOperation(
      serializer,
      proto.increment!
    );
  } else {
    fail('Unknown transform proto: ' + JSON.stringify(proto));
  }
  const fieldPath = FieldPath.fromServerFormat(proto.fieldPath!);
  return new FieldTransform(fieldPath, transform!);
}

export function toDocumentsTarget(
  serializer: JsonProtoSerializer,
  target: Target
): api.DocumentsTarget {
  return { documents: [toQueryPath(serializer, target.path)] };
}

export function fromDocumentsTarget(
  documentsTarget: api.DocumentsTarget
): Target {
  const count = documentsTarget.documents!.length;
  hardAssert(
    count === 1,
    'DocumentsTarget contained other than 1 document: ' + count
  );
  const name = documentsTarget.documents![0];
  return Query.atPath(fromQueryPath(name)).toTarget();
}

export function toQueryTarget(
  serializer: JsonProtoSerializer,
  target: Target
): api.QueryTarget {
  // Dissect the path into parent, collectionId, and optional key filter.
  const result: api.QueryTarget = { structuredQuery: {} };
  const path = target.path;
  if (target.collectionGroup !== null) {
    debugAssert(
      path.length % 2 === 0,
      'Collection Group queries should be within a document path or root.'
    );
    result.parent = toQueryPath(serializer, path);
    result.structuredQuery!.from = [
      {
        collectionId: target.collectionGroup,
        allDescendants: true
      }
    ];
  } else {
    debugAssert(
      path.length % 2 !== 0,
      'Document queries with filters are not supported.'
    );
    result.parent = toQueryPath(serializer, path.popLast());
    result.structuredQuery!.from = [{ collectionId: path.lastSegment() }];
  }

  const where = toFilter(target.filters);
  if (where) {
    result.structuredQuery!.where = where;
  }

  const orderBy = toOrder(target.orderBy);
  if (orderBy) {
    result.structuredQuery!.orderBy = orderBy;
  }

  const limit = toInt32Proto(serializer, target.limit);
  if (limit !== null) {
    result.structuredQuery!.limit = limit;
  }

  if (target.startAt) {
    result.structuredQuery!.startAt = toCursor(target.startAt);
  }
  if (target.endAt) {
    result.structuredQuery!.endAt = toCursor(target.endAt);
  }

  return result;
}

export function fromQueryTarget(target: api.QueryTarget): Target {
  let path = fromQueryPath(target.parent!);

  const query = target.structuredQuery!;
  const fromCount = query.from ? query.from.length : 0;
  let collectionGroup: string | null = null;
  if (fromCount > 0) {
    hardAssert(
      fromCount === 1,
      'StructuredQuery.from with more than one collection is not supported.'
    );
    const from = query.from![0];
    if (from.allDescendants) {
      collectionGroup = from.collectionId!;
    } else {
      path = path.child(from.collectionId!);
    }
  }

  let filterBy: Filter[] = [];
  if (query.where) {
    filterBy = fromFilter(query.where);
  }

  let orderBy: OrderBy[] = [];
  if (query.orderBy) {
    orderBy = fromOrder(query.orderBy);
  }

  let limit: number | null = null;
  if (query.limit) {
    limit = fromInt32Proto(query.limit);
  }

  let startAt: Bound | null = null;
  if (query.startAt) {
    startAt = fromCursor(query.startAt);
  }

  let endAt: Bound | null = null;
  if (query.endAt) {
    endAt = fromCursor(query.endAt);
  }

  return new Query(
    path,
    collectionGroup,
    orderBy,
    filterBy,
    limit,
    LimitType.First,
    startAt,
    endAt
  ).toTarget();
}

export function toListenRequestLabels(
  serializer: JsonProtoSerializer,
  targetData: TargetData
): api.ApiClientObjectMap<string> | null {
  const value = toLabel(serializer, targetData.purpose);
  if (value == null) {
    return null;
  } else {
    return {
      'goog-listen-tags': value
    };
  }
}

function toLabel(
  serializer: JsonProtoSerializer,
  purpose: TargetPurpose
): string | null {
  switch (purpose) {
    case TargetPurpose.Listen:
      return null;
    case TargetPurpose.ExistenceFilterMismatch:
      return 'existence-filter-mismatch';
    case TargetPurpose.LimboResolution:
      return 'limbo-document';
    default:
      return fail('Unrecognized query purpose: ' + purpose);
  }
}

export function toTarget(
  serializer: JsonProtoSerializer,
  targetData: TargetData
): api.Target {
  let result: api.Target;
  const target = targetData.target;

  if (isDocumentTarget(target)) {
    result = { documents: toDocumentsTarget(serializer, target) };
  } else {
    result = { query: toQueryTarget(serializer, target) };
  }

  result.targetId = targetData.targetId;

  if (targetData.resumeToken.approximateByteSize() > 0) {
    result.resumeToken = toBytes(serializer, targetData.resumeToken);
  }

  return result;
}

function toFilter(filters: Filter[]): api.Filter | undefined {
  if (filters.length === 0) {
    return;
  }
  const protos = filters.map(filter => {
    if (filter instanceof FieldFilter) {
      return toUnaryOrFieldFilter(filter);
    } else {
      return fail('Unrecognized filter: ' + JSON.stringify(filter));
    }
  });
  if (protos.length === 1) {
    return protos[0];
  }
  return { compositeFilter: { op: 'AND', filters: protos } };
}

function fromFilter(filter: api.Filter | undefined): Filter[] {
  if (!filter) {
    return [];
  } else if (filter.unaryFilter !== undefined) {
    return [fromUnaryFilter(filter)];
  } else if (filter.fieldFilter !== undefined) {
    return [fromFieldFilter(filter)];
  } else if (filter.compositeFilter !== undefined) {
    return filter.compositeFilter
      .filters!.map(f => fromFilter(f))
      .reduce((accum, current) => accum.concat(current));
  } else {
    return fail('Unknown filter: ' + JSON.stringify(filter));
  }
}

function toOrder(orderBys: OrderBy[]): api.Order[] | undefined {
  if (orderBys.length === 0) {
    return;
  }
  return orderBys.map(order => toPropertyOrder(order));
}

function fromOrder(orderBys: api.Order[]): OrderBy[] {
  return orderBys.map(order => fromPropertyOrder(order));
}

function toCursor(cursor: Bound): api.Cursor {
  return {
    before: cursor.before,
    values: cursor.position
  };
}

function fromCursor(cursor: api.Cursor): Bound {
  const before = !!cursor.before;
  const position = cursor.values || [];
  return new Bound(position, before);
}

// visible for testing
export function toDirection(dir: Direction): api.OrderDirection {
  return DIRECTIONS[dir];
}

// visible for testing
export function fromDirection(
  dir: api.OrderDirection | undefined
): Direction | undefined {
  switch (dir) {
    case 'ASCENDING':
      return Direction.ASCENDING;
    case 'DESCENDING':
      return Direction.DESCENDING;
    default:
      return undefined;
  }
}

// visible for testing
export function toOperatorName(op: Operator): api.FieldFilterOp {
  return OPERATORS[op];
}

export function fromOperatorName(op: api.FieldFilterOp): Operator {
  switch (op) {
    case 'EQUAL':
      return Operator.EQUAL;
    case 'GREATER_THAN':
      return Operator.GREATER_THAN;
    case 'GREATER_THAN_OR_EQUAL':
      return Operator.GREATER_THAN_OR_EQUAL;
    case 'LESS_THAN':
      return Operator.LESS_THAN;
    case 'LESS_THAN_OR_EQUAL':
      return Operator.LESS_THAN_OR_EQUAL;
    case 'ARRAY_CONTAINS':
      return Operator.ARRAY_CONTAINS;
    case 'IN':
      return Operator.IN;
    case 'ARRAY_CONTAINS_ANY':
      return Operator.ARRAY_CONTAINS_ANY;
    case 'OPERATOR_UNSPECIFIED':
      return fail('Unspecified operator');
    default:
      return fail('Unknown operator');
  }
}

export function toFieldPathReference(path: FieldPath): api.FieldReference {
  return { fieldPath: path.canonicalString() };
}

export function fromFieldPathReference(
  fieldReference: api.FieldReference
): FieldPath {
  return FieldPath.fromServerFormat(fieldReference.fieldPath!);
}

// visible for testing
export function toPropertyOrder(orderBy: OrderBy): api.Order {
  return {
    field: toFieldPathReference(orderBy.field),
    direction: toDirection(orderBy.dir)
  };
}

export function fromPropertyOrder(orderBy: api.Order): OrderBy {
  return new OrderBy(
    fromFieldPathReference(orderBy.field!),
    fromDirection(orderBy.direction)
  );
}

export function fromFieldFilter(filter: api.Filter): Filter {
  return FieldFilter.create(
    fromFieldPathReference(filter.fieldFilter!.field!),
    fromOperatorName(filter.fieldFilter!.op!),
    filter.fieldFilter!.value!
  );
}

// visible for testing
export function toUnaryOrFieldFilter(filter: FieldFilter): api.Filter {
  if (filter.op === Operator.EQUAL) {
    if (isNanValue(filter.value)) {
      return {
        unaryFilter: {
          field: toFieldPathReference(filter.field),
          op: 'IS_NAN'
        }
      };
    } else if (isNullValue(filter.value)) {
      return {
        unaryFilter: {
          field: toFieldPathReference(filter.field),
          op: 'IS_NULL'
        }
      };
    }
  }
  return {
    fieldFilter: {
      field: toFieldPathReference(filter.field),
      op: toOperatorName(filter.op),
      value: filter.value
    }
  };
}

export function fromUnaryFilter(filter: api.Filter): Filter {
  switch (filter.unaryFilter!.op!) {
    case 'IS_NAN':
      const nanField = fromFieldPathReference(filter.unaryFilter!.field!);
      return FieldFilter.create(nanField, Operator.EQUAL, {
        doubleValue: NaN
      });
    case 'IS_NULL':
      const nullField = fromFieldPathReference(filter.unaryFilter!.field!);
      return FieldFilter.create(nullField, Operator.EQUAL, {
        nullValue: 'NULL_VALUE'
      });
    case 'OPERATOR_UNSPECIFIED':
      return fail('Unspecified filter');
    default:
      return fail('Unknown filter');
  }
}

export function toDocumentMask(fieldMask: FieldMask): api.DocumentMask {
  const canonicalFields: string[] = [];
  fieldMask.fields.forEach(field =>
    canonicalFields.push(field.canonicalString())
  );
  return {
    fieldPaths: canonicalFields
  };
}

export function fromDocumentMask(proto: api.DocumentMask): FieldMask {
  const paths = proto.fieldPaths || [];
  return new FieldMask(paths.map(path => FieldPath.fromServerFormat(path)));
}

export function isValidResourceName(path: ResourcePath): boolean {
  // Resource names have at least 4 components (project ID, database ID)
  return (
    path.length >= 4 &&
    path.get(0) === 'projects' &&
    path.get(2) === 'databases'
  );
}<|MERGE_RESOLUTION|>--- conflicted
+++ resolved
@@ -34,6 +34,7 @@
 import { TargetData, TargetPurpose } from '../local/target_data';
 import { Document, MaybeDocument, NoDocument } from '../model/document';
 import { DocumentKey } from '../model/document_key';
+import { ObjectValue } from '../model/object_value';
 import {
   DeleteMutation,
   FieldMask,
@@ -46,8 +47,16 @@
   TransformMutation,
   VerifyMutation
 } from '../model/mutation';
-import { ObjectValue } from '../model/object_value';
 import { FieldPath, ResourcePath } from '../model/path';
+import * as api from '../protos/firestore_proto_api';
+import { debugAssert, fail, hardAssert } from '../util/assert';
+import { Code, FirestoreError } from '../util/error';
+import { ByteString } from '../util/byte_string';
+import {
+  isNegativeZero,
+  isNullOrUndefined,
+  isSafeInteger
+} from '../util/types';
 import {
   ArrayRemoveTransformOperation,
   ArrayUnionTransformOperation,
@@ -55,17 +64,6 @@
   ServerTimestampTransform,
   TransformOperation
 } from '../model/transform_operation';
-import { isNanValue, isNullValue, normalizeTimestamp } from '../model/values';
-import * as api from '../protos/firestore_proto_api';
-import { debugAssert, fail, hardAssert } from '../util/assert';
-import { ByteString } from '../util/byte_string';
-import { Code, FirestoreError } from '../util/error';
-import {
-  isNegativeZero,
-  isNullOrUndefined,
-  isSafeInteger
-} from '../util/types';
-
 import { ExistenceFilter } from './existence_filter';
 import { mapCodeFromRpcCode } from './rpc_error';
 import {
@@ -75,14 +73,11 @@
   WatchTargetChange,
   WatchTargetChangeState
 } from './watch_change';
-<<<<<<< HEAD
-=======
 import { isNanValue, isNullValue, normalizeTimestamp } from '../model/values';
 import {
   TargetChangeTargetChangeType,
   WriteResult
 } from '../protos/firestore_proto_api';
->>>>>>> af0c4300
 
 const DIRECTIONS = (() => {
   const dirs: { [dir: string]: api.OrderDirection } = {};
