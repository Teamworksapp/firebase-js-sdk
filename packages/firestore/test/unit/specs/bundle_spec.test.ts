/**
 * @license
 * Copyright 2017 Google LLC
 *
 * Licensed under the Apache License, Version 2.0 (the "License");
 * you may not use this file except in compliance with the License.
 * You may obtain a copy of the License at
 *
 *   http://www.apache.org/licenses/LICENSE-2.0
 *
 * Unless required by applicable law or agreed to in writing, software
 * distributed under the License is distributed on an "AS IS" BASIS,
 * WITHOUT WARRANTIES OR CONDITIONS OF ANY KIND, either express or implied.
 * See the License for the specific language governing permissions and
 * limitations under the License.
 */

import { newQueryForPath } from '../../../src/core/query';
import {
  doc,
<<<<<<< HEAD
  filter,
  path,
=======
  query,
>>>>>>> a9bf16c6
  TestSnapshotVersion,
  version,
  wrapObject
} from '../../util/helpers';

import { describeSpec, specTest } from './describe_spec';
import { client, spec } from './spec_builder';
import { TestBundleBuilder } from '../util/bundle_data';
import {
  JSON_SERIALIZER,
  TEST_DATABASE_ID
} from '../local/persistence_test_helpers';
import { DocumentKey } from '../../../src/model/document_key';
import { toVersion } from '../../../src/remote/serializer';
import { JsonObject } from '../../../src/model/object_value';
import { LimitType } from '../../../src/protos/firestore_bundle_proto';

interface TestBundleDocument {
  key: DocumentKey;
  readTime: TestSnapshotVersion;
  createTime?: TestSnapshotVersion;
  updateTime?: TestSnapshotVersion;
  content?: JsonObject<unknown>;
}

interface TestBundledQuery {
  name: string;
  readTime: TestSnapshotVersion;
  query: Query;
  limitType?: LimitType;
}

function bundleWithDocumentAndQuery(
  testDoc: TestBundleDocument,
  testQuery?: TestBundledQuery
): string {
  const builder = new TestBundleBuilder(TEST_DATABASE_ID);

  if (testQuery) {
    builder.addNamedQuery(
      testQuery.name,
      toVersion(JSON_SERIALIZER, version(testQuery.readTime)),
      testQuery.query,
      testQuery.limitType
    );
  }

  builder.addDocumentMetadata(
    testDoc.key,
    toVersion(JSON_SERIALIZER, version(testDoc.readTime)),
    !!testDoc.createTime
  );
  if (testDoc.createTime) {
    builder.addDocument(
      testDoc.key,
      toVersion(JSON_SERIALIZER, version(testDoc.createTime)),
      toVersion(JSON_SERIALIZER, version(testDoc.updateTime!)),
      wrapObject(testDoc.content!).proto.mapValue.fields!
    );
  }
  return builder.build(
    'test-bundle',
    toVersion(JSON_SERIALIZER, version(testDoc.readTime))
  );
}

describeSpec('Bundles:', ['no-ios', 'no-android'], () => {
  specTest('Newer docs from bundles should overwrite cache', [], () => {
    const query1 = query('collection');
    const docA = doc('collection/a', 1000, { value: 'a' });
    const docAChanged = doc('collection/a', 2999, { value: 'b' });

    const bundleString = bundleWithDocumentAndQuery({
      key: docA.key,
      readTime: 3000,
      createTime: 1999,
      updateTime: 2999,
      content: { value: 'b' }
    });

    return (
      spec()
        .userListens(query1)
        .watchAcksFull(query1, 1000, docA)
        .expectEvents(query1, { added: [docA] })
        // TODO(b/160876443): This currently raises snapshots with
        // `fromCache=false` if users already listen to some queries and bundles
        // has newer version.
        .loadBundle(bundleString)
        .expectEvents(query1, { modified: [docAChanged] })
    );
  });

  specTest(
    'Newer deleted docs from bundles should delete cached docs',
    [],
    () => {
      const query1 = query('collection');
      const docA = doc('collection/a', 1000, { value: 'a' });

      const bundleString = bundleWithDocumentAndQuery({
        key: docA.key,
        readTime: 3000
      });

      return spec()
        .userListens(query1)
        .watchAcksFull(query1, 1000, docA)
        .expectEvents(query1, { added: [docA] })
        .loadBundle(bundleString)
        .expectEvents(query1, { removed: [docA] });
    }
  );

  specTest('Older deleted docs from bundles should do nothing', [], () => {
    const query1 = query('collection');
    const docA = doc('collection/a', 1000, { value: 'a' });

    const bundleString = bundleWithDocumentAndQuery({
      key: docA.key,
      readTime: 999
    });

    return (
      spec()
        .userListens(query1)
        .watchAcksFull(query1, 1000, docA)
        .expectEvents(query1, { added: [docA] })
        // No events are expected here.
        .loadBundle(bundleString)
    );
  });

  specTest(
    'Newer docs from bundles should raise snapshot only when Watch catches up with acknowledged writes',
    [],
    () => {
      const query1 = query('collection');
      const docA = doc('collection/a', 250, { value: 'a' });

      const bundleBeforeMutationAck = bundleWithDocumentAndQuery({
        key: docA.key,
        readTime: 500,
        createTime: 250,
        updateTime: 500,
        content: { value: 'b' }
      });

      const bundleAfterMutationAck = bundleWithDocumentAndQuery({
        key: docA.key,
        readTime: 1001,
        createTime: 250,
        updateTime: 1001,
        content: { value: 'fromBundle' }
      });
      return (
        spec()
          // TODO(b/160878667): Figure out what happens when memory eager GC is on
          // a bundle is loaded.
          .withGCEnabled(false)
          .userListens(query1)
          .watchAcksFull(query1, 250, docA)
          .expectEvents(query1, {
            added: [doc('collection/a', 250, { value: 'a' })]
          })
          .userPatches('collection/a', { value: 'patched' })
          .expectEvents(query1, {
            modified: [
              doc(
                'collection/a',
                250,
                { value: 'patched' },
                { hasLocalMutations: true }
              )
            ],
            hasPendingWrites: true
          })
          .writeAcks('collection/a', 1000)
          // loading bundleBeforeMutationAck will not raise snapshots, because its
          // snapshot version is older than the acknowledged mutation.
          .loadBundle(bundleBeforeMutationAck)
          // loading bundleAfterMutationAck will raise a snapshot, because it is after
          // the acknowledged mutation.
          .loadBundle(bundleAfterMutationAck)
          .expectEvents(query1, {
            modified: [doc('collection/a', 1001, { value: 'fromBundle' })]
          })
      );
    }
  );

  specTest(
    'Newer docs from bundles should keep not raise snapshot if there are unacknowledged writes',
    [],
    () => {
      const query1 = query('collection');
      const docA = doc('collection/a', 250, { value: 'a' });

      const bundleString = bundleWithDocumentAndQuery({
        key: docA.key,
        readTime: 1001,
        createTime: 250,
        updateTime: 1001,
        content: { value: 'fromBundle' }
      });

      return (
        spec()
          .withGCEnabled(false)
          .userListens(query1)
          .watchAcksFull(query1, 250, docA)
          .expectEvents(query1, {
            added: [doc('collection/a', 250, { value: 'a' })]
          })
          .userPatches('collection/a', { value: 'patched' })
          .expectEvents(query1, {
            modified: [
              doc(
                'collection/a',
                250,
                { value: 'patched' },
                { hasLocalMutations: true }
              )
            ],
            hasPendingWrites: true
          })
          // Loading the bundle will not raise snapshots, because the
          // mutation has not been acknowledged.
          .loadBundle(bundleString)
      );
    }
  );

  specTest('Newer docs from bundles might lead to limbo doc', [], () => {
    const query1 = query('collection');
    const docA = doc('collection/a', 1000, { value: 'a' });
    const bundleString1 = bundleWithDocumentAndQuery({
      key: docA.key,
      readTime: 500,
      createTime: 250,
      updateTime: 500,
      content: { value: 'b' }
    });
    const limboQuery = newQueryForPath(docA.key.path);

    return (
      spec()
        .withGCEnabled(false)
        .userListens(query1)
        .watchAcksFull(query1, 250)
        // Backend tells is there is no such doc.
        .expectEvents(query1, {})
        // Bundle tells otherwise, leads to limbo.
        .loadBundle(bundleString1)
        .expectLimboDocs(docA.key)
        .expectEvents(query1, {
          added: [doc('collection/a', 500, { value: 'b' })],
          fromCache: true
        })
        // .watchAcksFull(limboQuery, 1002, docA1)
        .watchAcks(limboQuery)
        .watchSends({ affects: [limboQuery] })
        .watchCurrents(limboQuery, 'resume-token-1002')
        .watchSnapshots(1002)
        .expectLimboDocs()
        .expectEvents(query1, {
          removed: [doc('collection/a', 500, { value: 'b' })],
          fromCache: false
        })
    );
  });

  specTest('Bundles query can be loaded and resumed.', [], () => {
    const query = Query.atPath(path('collection'));
    const docA = doc('collection/a', 100, { key: 'a' });
    const bundleString1 = bundleWithDocumentAndQuery(
      {
        key: docA.key,
        readTime: 500,
        createTime: 250,
        updateTime: 500,
        content: { value: 'b' }
      },
      { name: 'bundled-query', readTime: 400, query }
    );

    return spec()
      .loadBundle(bundleString1)
      .userListensToNamedQuery('bundled-query', query, 400)
      .expectEvents(query, {
        added: [doc('collection/a', 500, { value: 'b' })],
        fromCache: true
      });
  });

  specTest(
    'Bundles query can be loaded and resumed from different tabs',
    ['multi-client'],
    () => {
      const query = Query.atPath(path('collection'));
      const query1 = Query.atPath(path('collection')).addFilter(
        filter('value', '==', 'c')
      );
      const docA = doc('collection/a', 100, { value: 'a' });
      const bundleString1 = bundleWithDocumentAndQuery(
        {
          key: docA.key,
          readTime: 500,
          createTime: 250,
          updateTime: 500,
          content: { value: 'b' }
        },
        { name: 'bundled-query', readTime: 400, query }
      );

      const bundleString2 = bundleWithDocumentAndQuery(
        {
          key: docA.key,
          readTime: 600,
          createTime: 250,
          updateTime: 550,
          content: { value: 'c' }
        },
        { name: 'bundled-query', readTime: 560, query: query1 }
      );

      return (
        client(0)
          .loadBundle(bundleString1)
          // Read named query from loaded bundle by primary.
          .client(1)
          .userListensToNamedQuery('bundled-query', query, 400)
          .expectEvents(query, {
            added: [doc('collection/a', 500, { value: 'b' })],
            fromCache: true
          })
          // Loads a newer bundle.
          .loadBundle(bundleString2)
          .expectEvents(query, {
            modified: [doc('collection/a', 550, { value: 'c' })],
            fromCache: true
          })
          .userUnlistens(query)
          // Read named query from loaded bundle by secondary.
          .client(0)
          .userListensToNamedQuery('bundled-query', query1, 560)
          .expectEvents(query1, {
            added: [doc('collection/a', 550, { value: 'c' })],
            fromCache: true
          })
      );
    }
  );

  specTest(
    'Load from secondary clients and observe from primary',
    ['multi-client'],
    () => {
      const query1 = query('collection');
      const docA = doc('collection/a', 250, { value: 'a' });
      const bundleString1 = bundleWithDocumentAndQuery({
        key: docA.key,
        readTime: 500,
        createTime: 250,
        updateTime: 500,
        content: { value: 'b' }
      });

      return client(0)
        .userListens(query1)
        .watchAcksFull(query1, 250, docA)
        .expectEvents(query1, {
          added: [docA]
        })
        .client(1)
        .loadBundle(bundleString1)
        .client(0)
<<<<<<< HEAD
        .expectEvents(query, {
=======
        .expectEvents(query1, {
>>>>>>> a9bf16c6
          modified: [doc('collection/a', 500, { value: 'b' })]
        });
    }
  );

  specTest(
    'Load and observe from same secondary client',
    ['multi-client'],
    () => {
      const query1 = query('collection');
      const docA = doc('collection/a', 250, { value: 'a' });
      const bundleString = bundleWithDocumentAndQuery({
        key: docA.key,
        readTime: 500,
        createTime: 250,
        updateTime: 500,
        content: { value: 'b' }
      });

      return client(0)
        .userListens(query1)
        .watchAcksFull(query1, 250, docA)
        .expectEvents(query1, {
          added: [docA]
        })
        .client(1)
        .userListens(query1)
        .expectEvents(query1, {
          added: [docA]
        })
<<<<<<< HEAD
        .loadBundle(bundleString)
        .expectEvents(query, {
=======
        .loadBundle(bundleString1)
        .expectEvents(query1, {
>>>>>>> a9bf16c6
          modified: [doc('collection/a', 500, { value: 'b' })]
        });
    }
  );

  specTest(
    'Load from primary client and observe from secondary',
    ['multi-client'],
    () => {
      const query1 = query('collection');
      const docA = doc('collection/a', 250, { value: 'a' });
      const bundleString1 = bundleWithDocumentAndQuery({
        key: docA.key,
        readTime: 500,
        createTime: 250,
        updateTime: 500,
        content: { value: 'b' }
      });

      return client(0)
        .userListens(query1)
        .watchAcksFull(query1, 250, docA)
        .expectEvents(query1, {
          added: [docA]
        })
        .client(1)
        .userListens(query1)
        .expectEvents(query1, {
          added: [docA]
        })
        .client(0)
        .loadBundle(bundleString1)
        .expectEvents(query1, {
          modified: [doc('collection/a', 500, { value: 'b' })]
        })
        .client(1)
        .expectEvents(query1, {
          modified: [doc('collection/a', 500, { value: 'b' })]
        });
    }
  );
});<|MERGE_RESOLUTION|>--- conflicted
+++ resolved
@@ -15,15 +15,11 @@
  * limitations under the License.
  */
 
-import { newQueryForPath } from '../../../src/core/query';
+import { newQueryForPath, Query } from '../../../src/core/query';
 import {
   doc,
-<<<<<<< HEAD
+  query,
   filter,
-  path,
-=======
-  query,
->>>>>>> a9bf16c6
   TestSnapshotVersion,
   version,
   wrapObject
@@ -297,7 +293,7 @@
   });
 
   specTest('Bundles query can be loaded and resumed.', [], () => {
-    const query = Query.atPath(path('collection'));
+    const query1 = query('collection');
     const docA = doc('collection/a', 100, { key: 'a' });
     const bundleString1 = bundleWithDocumentAndQuery(
       {
@@ -307,13 +303,13 @@
         updateTime: 500,
         content: { value: 'b' }
       },
-      { name: 'bundled-query', readTime: 400, query }
+      { name: 'bundled-query', readTime: 400, query: query1 }
     );
 
     return spec()
       .loadBundle(bundleString1)
-      .userListensToNamedQuery('bundled-query', query, 400)
-      .expectEvents(query, {
+      .userListensToNamedQuery('bundled-query', query1, 400)
+      .expectEvents(query1, {
         added: [doc('collection/a', 500, { value: 'b' })],
         fromCache: true
       });
@@ -323,10 +319,8 @@
     'Bundles query can be loaded and resumed from different tabs',
     ['multi-client'],
     () => {
-      const query = Query.atPath(path('collection'));
-      const query1 = Query.atPath(path('collection')).addFilter(
-        filter('value', '==', 'c')
-      );
+      const query1 = query('collection');
+      const query2 = query('collection', filter('value', '==', 'c'));
       const docA = doc('collection/a', 100, { value: 'a' });
       const bundleString1 = bundleWithDocumentAndQuery(
         {
@@ -336,7 +330,7 @@
           updateTime: 500,
           content: { value: 'b' }
         },
-        { name: 'bundled-query', readTime: 400, query }
+        { name: 'bundled-query', readTime: 400, query: query1 }
       );
 
       const bundleString2 = bundleWithDocumentAndQuery(
@@ -347,7 +341,7 @@
           updateTime: 550,
           content: { value: 'c' }
         },
-        { name: 'bundled-query', readTime: 560, query: query1 }
+        { name: 'bundled-query', readTime: 560, query: query2 }
       );
 
       return (
@@ -355,22 +349,22 @@
           .loadBundle(bundleString1)
           // Read named query from loaded bundle by primary.
           .client(1)
-          .userListensToNamedQuery('bundled-query', query, 400)
-          .expectEvents(query, {
+          .userListensToNamedQuery('bundled-query', query1, 400)
+          .expectEvents(query1, {
             added: [doc('collection/a', 500, { value: 'b' })],
             fromCache: true
           })
           // Loads a newer bundle.
           .loadBundle(bundleString2)
-          .expectEvents(query, {
+          .expectEvents(query1, {
             modified: [doc('collection/a', 550, { value: 'c' })],
             fromCache: true
           })
-          .userUnlistens(query)
+          .userUnlistens(query1)
           // Read named query from loaded bundle by secondary.
           .client(0)
-          .userListensToNamedQuery('bundled-query', query1, 560)
-          .expectEvents(query1, {
+          .userListensToNamedQuery('bundled-query', query2, 560)
+          .expectEvents(query2, {
             added: [doc('collection/a', 550, { value: 'c' })],
             fromCache: true
           })
@@ -401,11 +395,7 @@
         .client(1)
         .loadBundle(bundleString1)
         .client(0)
-<<<<<<< HEAD
-        .expectEvents(query, {
-=======
-        .expectEvents(query1, {
->>>>>>> a9bf16c6
+        .expectEvents(query1, {
           modified: [doc('collection/a', 500, { value: 'b' })]
         });
     }
@@ -436,13 +426,8 @@
         .expectEvents(query1, {
           added: [docA]
         })
-<<<<<<< HEAD
         .loadBundle(bundleString)
-        .expectEvents(query, {
-=======
-        .loadBundle(bundleString1)
-        .expectEvents(query1, {
->>>>>>> a9bf16c6
+        .expectEvents(query1, {
           modified: [doc('collection/a', 500, { value: 'b' })]
         });
     }
