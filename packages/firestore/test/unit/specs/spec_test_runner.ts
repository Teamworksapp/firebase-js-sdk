--- conflicted
+++ resolved
@@ -1007,17 +1007,15 @@
       if ('isPrimary' in expectation) {
         expect(this.isPrimaryClient).to.eq(expectation.isPrimary!, 'isPrimary');
       }
-<<<<<<< HEAD
       if ('numSnapshotsInSyncEvents' in expectation) {
         expect(this.snapshotsInSyncEvents).to.eq(
           expectation.numSnapshotsInSyncEvents
         );
         // Reset count after checking so tests don't have to track state.
         this.snapshotsInSyncEvents = 0;
-=======
+      }
       if ('isShutdown' in expectation) {
         expect(this.started).to.equal(!expectation.isShutdown);
->>>>>>> 57c18956
       }
     }
 
